﻿// Parser.cs
// Script#/Core/Compiler
// This source code is subject to terms and conditions of the Apache License, Version 2.0.
//

using System.Diagnostics;
using DSharp.Compiler.CodeModel;
using DSharp.Compiler.CodeModel.Attributes;
using DSharp.Compiler.CodeModel.Expressions;
using DSharp.Compiler.CodeModel.Members;
using DSharp.Compiler.CodeModel.Names;
using DSharp.Compiler.CodeModel.Statements;
using DSharp.Compiler.CodeModel.Tokens;
using DSharp.Compiler.CodeModel.Types;

namespace DSharp.Compiler.Parser
{
    internal sealed class Parser
    {
        // UNDONE use an array of TID's here instead
        private static readonly string[] ModifierNames =
        {
            "abstract",
            "sealed",

            "public",
            "internal",
            "private",
            "protected",

            "new",
            "virtual",
            "static",
            "readonly",
            "extern",
            "override",
            "unsafe"
        };

        private readonly Name addName;
        private readonly Name aliasName;

        //
        // some handy predefined names
        //
        private readonly Name assemblyName;
        private readonly Name getName;
        private readonly Name moduleName;
        private readonly Name partialName;
        private readonly string path;
        private readonly Name removeName;
        private readonly Name setName;
        private readonly Name unknownName;
        private readonly Name whereName;
        private readonly Name yieldName;
        private int iToken;
        private BufferPosition lastErrorPosition;
        private NameTable symbolTable;
        private Token[] tokens;

        public Parser(NameTable symbolTable, string path)
        {
            this.symbolTable = symbolTable;
            this.path = path;

            assemblyName = symbolTable.Add("assembly");
            moduleName = symbolTable.Add("module");
            unknownName = symbolTable.Add("__unknown");
            getName = symbolTable.Add("get");
            setName = symbolTable.Add("set");
            addName = symbolTable.Add("add");
            removeName = symbolTable.Add("remove");
            partialName = symbolTable.Add("partial");
            yieldName = symbolTable.Add("yield");
            whereName = symbolTable.Add("where");
            aliasName = symbolTable.Add("alias");
        }

        /// <summary>
        ///     Parses an array of C# tokens. Subscribe to the OnError event before
        ///     calling Parse to receive errors while Parsing.
        /// </summary>
        public CompilationUnitNode Parse(Token[] tokens)
        {
            this.tokens = tokens;

            iToken = 0;
            lastErrorPosition.Column = -1;

            return ParseCompilationUnit();
        }

        public event ErrorEventHandler OnError;

        private void ReportError(Error error, Token token, params object[] args)
        {
            BufferPosition newPosition = token.Position;

            if (OnError != null && lastErrorPosition != newPosition)
            {
                OnError(this, new ErrorEventArgs(error, newPosition, args));
            }

            lastErrorPosition = newPosition;
        }

        private void ReportError(Error error, params object[] args)
        {
            ReportError(error, PeekToken(), args);
        }

        private void ReportTokenExpectedError(TokenType type)
        {
            ReportError(ParseError.TokenExpected, Token.GetString(type));
        }

        private void ReportUnexpectedError(TokenType type)
        {
            ReportError(ParseError.TokenUnexpected, Token.GetString(type));
        }

        private bool CheckType(TokenType type)
        {
            if (PeekType() == type)
            {
                return true;
            }

            ReportTokenExpectedError(type);

            return false;
        }

        private Token Eat(TokenType type)
        {
            if (PeekType() == type)
            {
                return NextToken();
            }

            ReportTokenExpectedError(type);

            return ErrorToken();
        }

        private Token EatOpt(TokenType type)
        {
            if (PeekType() == type)
            {
                return NextToken();
            }

            return null;
        }

        private Token ErrorToken()
        {
            return new Token(TokenType.Error, path, PeekToken().Position);
        }

        private Token PeekToken()
        {
            return PeekToken(0);
        }

        private Token PeekToken(int index)
        {
            int skippedTokens = 0;
            int i = 0;

            while (skippedTokens < index)
            {
                Debug.Assert(tokens[iToken + i].Type != TokenType.Comment);
                i += 1;

                while (tokens[iToken + i].Type == TokenType.Comment) i += 1;

                skippedTokens += 1;
            }

            Debug.Assert(tokens[iToken + i].Type != TokenType.Comment);

            return tokens[iToken + i];
        }

        private TokenType PeekType()
        {
            return PeekToken().Type;
        }

        private TokenType PeekType(int index)
        {
            return PeekToken(index).Type;
        }

        private Token NextToken()
        {
            Token token = tokens[iToken++];
            Debug.Assert(token.Type != TokenType.Comment);

            while (iToken < tokens.Length && tokens[iToken].Type == TokenType.Comment) iToken++;

            return token;
        }

        private int Mark()
        {
            return iToken;
        }

        private void Rewind(int mark)
        {
            iToken = mark;
        }

        private CompilationUnitNode ParseCompilationUnit()
        {
            CompilationUnitNode tree
                = new CompilationUnitNode(
                    Eat(TokenType.Bof),
                    ParseExternAliases(),
                    ParseUsingClauses(),
                    ParseGlobalAttributes(),
                    ParseNamespaceMembers()
                );
            Eat(TokenType.Eof);

            return tree;
        }

        private ParseNodeList ParseExternAliases()
        {
            ParseNodeList list = new ParseNodeList();
            Token token;

            while (null != (token = EatOpt(TokenType.Extern)))
            {
                EatContextualKeyword(aliasName);
                list.Add(
                    new ExternAliasNode(
                        token,
                        ParseIdentifier()));
                Eat(TokenType.Semicolon);
            }

            return list;
        }

        // using-directives
        private ParseNodeList ParseUsingClauses()
        {
            ParseNodeList list = new ParseNodeList();

            while (PeekType() == TokenType.Using)
            {
                Token token = Eat(TokenType.Using);

                if (PeekType() == TokenType.Identifier && PeekType(1) == TokenType.Equal)
                {
                    // using-alias-directive
                    AtomicNameNode name = ParseIdentifier();
                    Eat(TokenType.Equal);
                    list.Add(
                        new UsingAliasNode(
                            token,
                            name,
                            ParseNamespaceOrTypeName()));
                }
                else
                {
                    // using-namespace-directive
                    list.Add(
                        new UsingNamespaceNode(
                            token,
                            ParseNamespaceOrTypeName()));
                }

                Eat(TokenType.Semicolon);
            }

            return list;
        }

        // identifier
        private AtomicNameNode ParseIdentifier()
        {
            if (CheckType(TokenType.Identifier))
            {
                return new AtomicNameNode((IdentifierToken) Eat(TokenType.Identifier));
            }

            return new AtomicNameNode(new IdentifierToken(unknownName, false, path, PeekToken().Position));
        }

        private NameNode ParseSimpleName(bool inExpression)
        {
            if (CheckType(TokenType.Identifier))
            {
                IdentifierToken name = (IdentifierToken) Eat(TokenType.Identifier);

                int mark = Mark();
                TypeArgumentListScan scan = ScanTypeArgumentListOpt();

                if (scan == TypeArgumentListScan.MayBeTypeArgumentList)
                {
                    if (inExpression)
                    {
                        switch (PeekType())
                        {
                            case TokenType.OpenParen:
                            case TokenType.CloseParen:
                            case TokenType.CloseSquare:
                            case TokenType.CloseAngle:
                            case TokenType.Colon:
                            case TokenType.Comma:
                            case TokenType.Semicolon:
                            case TokenType.Dot:
                            case TokenType.Question:
                                scan = TypeArgumentListScan.MustBeTypeArgumentList;

                                break;
                            default:
                                scan = TypeArgumentListScan.NotTypeArgumentList;

                                break;
                        }
                    }
                    else
                    {
                        scan = TypeArgumentListScan.MustBeTypeArgumentList;
                    }
                }

                Rewind(mark);

                if (scan == TypeArgumentListScan.MustBeTypeArgumentList)
                {
                    return new GenericNameNode(name, ParseTypeArgumentList());
                }

                return new AtomicNameNode(name);
            }

            return new AtomicNameNode(new IdentifierToken(unknownName, false, path, PeekToken().Position));
        }

        private ParseNodeList ParseTypeArgumentList()
        {
            ParseNodeList returnValue = new ParseNodeList();
            Eat(TokenType.OpenAngle);

            do
            {
                returnValue.Add(ParseType());
            } while (null != EatOpt(TokenType.Comma));

            Eat(TokenType.CloseAngle);

            return returnValue;
        }

        private TypeArgumentListScan ScanTypeArgumentListOpt()
        {
            if (PeekType() != TokenType.OpenAngle)
            {
                return TypeArgumentListScan.NotTypeArgumentList;
            }

            NextToken();

            bool couldBeParamList = true;

            do
            {
                if (PeekType() == TokenType.OpenSquare)
                {
                    return TypeArgumentListScan.TypeParameterList;
                }

                if (PeekType() != TokenType.Identifier ||
                    PeekType(1) != TokenType.Comma && PeekType(1) != TokenType.CloseAngle)
                {
                    couldBeParamList = false;
                }

                switch (ScanType())
                {
                    case Scan.CouldBeType:
                    case Scan.Type:

                        break;
                    case Scan.Nottype:
                    case Scan.PointerOrMult:

                        return TypeArgumentListScan.NotTypeArgumentList;
                    default:
                        Debug.Fail("bad scan result");

                        return TypeArgumentListScan.NotTypeArgumentList;
                }
            } while (null != (EatOpt(TokenType.Comma)));

            if (PeekType() != TokenType.CloseAngle)
            {
                return TypeArgumentListScan.NotTypeArgumentList;
            }

            NextToken();

            return couldBeParamList
                ? TypeArgumentListScan.MayBeTypeArgumentList
                : TypeArgumentListScan.MustBeTypeArgumentList;
        }

        // qualified-name
        private NameNode ParseMultiPartName()
        {
            Token token = PeekToken();
            NameNode name = ParseIdentifier();

            if (PeekType() == TokenType.Dot && PeekType(1) == TokenType.Identifier)
            {
                ParseNodeList list = new ParseNodeList(name);

                do
                {
                    Eat(TokenType.Dot);
                    list.Add(ParseIdentifier());
                } while (PeekType() == TokenType.Dot && PeekType(1) == TokenType.Identifier);

                return new MultiPartNameNode(token, list);
            }

            return name;
        }

        // alias-qualified-name
        private NameNode ParseAliasQualifiedName(bool inExpression)
        {
            NameNode name = ParseSimpleName(inExpression);

            if (name.NodeType == ParseNodeType.Name && PeekType() == TokenType.ColonColon)
            {
                NextToken();
                name = new AliasQualifiedNameNode((AtomicNameNode) name, ParseSimpleName(inExpression));
            }

            return name;
        }

        private void EatDotOrColonColon()
        {
            if (PeekType() == TokenType.ColonColon)
            {
                ReportError(ParseError.UseDotInsteadOfColonColon);
            }

            Eat(TokenType.Dot);
        }

        // namespace-or-type-name
        private NameNode ParseNamespaceOrTypeName()
        {
            Token token = PeekToken();
            NameNode name = ParseAliasQualifiedName(false);

            if ((PeekType() == TokenType.Dot || PeekType() == TokenType.ColonColon) &&
                PeekType(1) == TokenType.Identifier)
            {
                ParseNodeList list = new ParseNodeList(name);

                do
                {
                    EatDotOrColonColon();
                    list.Add(ParseSimpleName(false));
                } while (PeekType() == TokenType.Dot && PeekType(1) == TokenType.Identifier);

                return new MultiPartNameNode(token, list);
            }

            return name;
        }

        // namespace-member-declarations
        private ParseNodeList ParseNamespaceMembers()
        {
            ParseNodeList list = new ParseNodeList();

            while (true)
            {
                TokenType type = PeekType();

                switch (type)
                {
                    case TokenType.Namespace:
                        list.Add(ParseNamespace());

                        break;

                    case TokenType.Class:
                    case TokenType.Interface:
                    case TokenType.Enum:
                    case TokenType.Delegate:
                    case TokenType.Struct:

                    case TokenType.Abstract:
                    case TokenType.Sealed:

                    case TokenType.Public:
                    case TokenType.Internal:
                    case TokenType.Private:
                    case TokenType.Protected:

                    case TokenType.New:
                    case TokenType.Virtual:
                    case TokenType.Static:
                    case TokenType.Readonly:
                    case TokenType.Extern:
                    case TokenType.Override:
                    case TokenType.Unsafe:

                    case TokenType.OpenSquare:
                        list.Add(ParseTypeDeclaration());

                        break;

                    case TokenType.Identifier:

                        if (PeekPartial())
                        {
                            goto case TokenType.Class;
                        }

                        goto default;

                    default:

                        return list;
                }
            }
        }

        // namespace-declaration
        private NamespaceNode ParseNamespace()
        {
            Token token = Eat(TokenType.Namespace);
            NameNode name = ParseMultiPartName();

            // namespace-body
            Eat(TokenType.OpenCurly);
            ParseNodeList externAliases = ParseExternAliases();
            ParseNodeList usingClauses = ParseUsingClauses();
            ParseNodeList members = ParseNamespaceMembers();
            Eat(TokenType.CloseCurly);

            EatOpt(TokenType.Semicolon);

            return new NamespaceNode(token, name, externAliases, usingClauses, members);
        }

        // type-declaration
        private TypeNode ParseTypeDeclaration()
        {
            Token token = PeekToken();
            ParseNodeList attributes = ParseAttributes();
            Modifiers modifiers = ParseTypeModifiers();

            switch (PeekType())
            {
                case TokenType.Class:

                    return ParseTypeDeclaration(token, attributes, CheckModifiers(Modifiers.ClassModifiers, modifiers));
                case TokenType.Struct:

                    return ParseTypeDeclaration(token, attributes,
                        CheckModifiers(Modifiers.StructModifiers, modifiers));
                case TokenType.Interface:

                    return ParseTypeDeclaration(token, attributes,
                        CheckModifiers(Modifiers.InterfaceModifiers, modifiers));
                case TokenType.Enum:

                    return ParseTypeDeclaration(token, attributes, CheckModifiers(Modifiers.EnumModifiers, modifiers));

                case TokenType.Delegate:
                    NextToken();

                    return ParseDelegate(token, attributes, CheckModifiers(Modifiers.DelegateModifiers, modifiers));
            }

            ReportError(ParseError.TypeQualifierExpected);

            return null;
        }

        private TypeNode ParseTypeDeclaration(Token token, ParseNodeList attributes, Modifiers modifiers, bool isNestedType = false)
        {
            TokenType type = PeekType();
            NextToken();

            if (type == TokenType.Enum)
            {
                return new CustomTypeNode(
                    token,
                    type,
                    attributes,
                    modifiers,
                    ParseIdentifier(),
                    new ParseNodeList(),
                    ParseBaseList(true),
                    new ParseNodeList(),
                    ParseEnumBody(),
                    isNestedType);
            }

            return new CustomTypeNode(
                token,
                type,
                attributes,
                modifiers,
                ParseIdentifier(),
                ParseTypeParametersOpt(),
                ParseBaseList(false),
                ParseConstraintClauses(),
                ParseClassOrStructBody(),
                isNestedType);
        }

        private ParseNodeList ParseTypeParametersOpt()
        {
            ParseNodeList returnValue = new ParseNodeList();

            if (PeekType() == TokenType.OpenAngle)
            {
                Eat(TokenType.OpenAngle);

                do
                {
                    returnValue.Add(ParseTypeParameter());
                } while (null != EatOpt(TokenType.Comma));

                Eat(TokenType.CloseAngle);
            }

            return returnValue;
        }

        private TypeParameterNode ParseTypeParameter()
        {
            return new TypeParameterNode(ParseAttributes(), ParseIdentifier());
        }

        private TypeParameterConstraintNode ParseConstraintClause()
        {
            EatWhere();
            AtomicNameNode name = ParseIdentifier();
            Eat(TokenType.Colon);

            bool hasConstructorConstraint = false;
            ParseNodeList typeConstraints = new ParseNodeList();

            do
            {
                if (PeekType() == TokenType.New)
                {
                    if (hasConstructorConstraint)
                    {
                        ReportError(ParseError.DuplicateConstructorConstraint);
                    }

                    hasConstructorConstraint = true;

                    Eat(TokenType.New);
                    if(PeekType() == TokenType.OpenParen)
                    {
                        Eat(TokenType.OpenParen);
                        Eat(TokenType.CloseParen);
                    }
                }
                else if (PeekType() == TokenType.Class)
                {
                    Eat(TokenType.Class);
                }
                else if(PeekType() == TokenType.Struct)
                {
                    Eat(TokenType.Struct);
                }
                else
                {
                    if (hasConstructorConstraint)
                    {
                        ReportError(ParseError.ConstructorConstraintMustBeLast);
                    }

                    typeConstraints.Add(ParseNamespaceOrTypeName());
                }
            } while (null != EatOpt(TokenType.Comma));

            return new TypeParameterConstraintNode(name, typeConstraints, hasConstructorConstraint);
        }

        private ParseNodeList ParseConstraintClauses()
        {
            ParseNodeList returnValue = new ParseNodeList();

            while (PeekWhere()) returnValue.Add(ParseConstraintClause());

            return returnValue;
        }

        private Modifiers CheckModifiers(Modifiers validModifiers, Modifiers modifiers)
        {
            // check for invalidModifiers
            Modifiers invalidModifiers = modifiers & ~validModifiers;

            if (invalidModifiers != 0)
            {
                for (int index = 0;
                    invalidModifiers != 0;
                    index += 1, invalidModifiers = (Modifiers) ((int) invalidModifiers >> 1))
                    if ((1 & (int) invalidModifiers) != 0)
                    {
                        ReportError(ParseError.InvalidModifier, ModifierNames[index]);
                    }

                modifiers &= validModifiers;
            }

            return modifiers;
        }

        private AttributeTargets CheckAttributeTargets(Token token)
        {
            switch (token.ToString())
            {
                case "assembly": return AttributeTargets.Assembly;
                case "field":    return AttributeTargets.Field;
                case "event":    return AttributeTargets.Event;
                case "method":   return AttributeTargets.Method;
                case "module":   return AttributeTargets.Module;
                case "param":    return AttributeTargets.Param;
                case "property": return AttributeTargets.Property;
                case "return":   return AttributeTargets.Return;
                case "type":     return AttributeTargets.Type;
                default:
                    ReportError(ParseError.InvalidAttributeTarget, token, token.ToString());

                    return 0;
            }
        }

        private bool PeekModifier(out Modifiers modifier)
        {
            modifier = ToModifier(PeekType());

            return modifier != Modifiers.None;
        }

        private bool PeekModifier()
        {
            return PeekModifier(out Modifiers _);
        }

        private Modifiers ParseModifiers()
        {
            Modifiers modifiers = 0;

            while (PeekModifier(out Modifiers newModifier))
            {
                if ((newModifier & modifiers) != 0)
                {
                    ReportError(ParseError.DuplicateModifier, Token.GetString(PeekType()));
                }
                else
                {
                    modifiers |= newModifier;
                }

                NextToken();
            }

            return modifiers;
        }

        private bool PeekPostPartial()
        {
            switch (PeekType(1))
            {
                case TokenType.Class:
                case TokenType.Struct:
                case TokenType.Interface:

                    return true;
                default:

                    return false;
            }
        }

        private bool PeekPartial()
        {
            return PeekContextualKeyword(partialName) && PeekPostPartial();
        }

        private bool PeekWhere()
        {
            return PeekContextualKeyword(whereName);
        }

        private bool PeekYield()
        {
            return PeekContextualKeyword(yieldName);
        }

        private IdentifierToken EatYield()
        {
            return EatContextualKeyword(yieldName);
        }

        private bool PeekContextualKeyword(Name contextualKeyword)
        {
            return PeekType() == TokenType.Identifier && ((IdentifierToken) PeekToken()).Symbol == contextualKeyword;
        }

        private IdentifierToken EatWhere()
        {
            return EatContextualKeyword(whereName);
        }

        private IdentifierToken EatPartial()
        {
            return EatContextualKeyword(partialName);
        }

        private IdentifierToken EatContextualKeyword(Name contextualKeyword)
        {
            IdentifierToken token = (IdentifierToken) Eat(TokenType.Identifier);
            Debug.Assert(token.Symbol == contextualKeyword);

            return token;
        }

        private Modifiers ParseTypeModifiers()
        {
            Modifiers modifiers = ParseModifiers();

            if (PeekPartial())
            {
                EatPartial();
                modifiers |= Modifiers.Partial;
            }

            return modifiers;
        }

        private static Modifiers ToModifier(TokenType type)
        {
            switch (type)
            {
                case TokenType.Abstract: return Modifiers.Abstract;
                case TokenType.Sealed:   return Modifiers.Sealed;

                case TokenType.Public:    return Modifiers.Public;
                case TokenType.Internal:  return Modifiers.Internal;
                case TokenType.Private:   return Modifiers.Private;
                case TokenType.Protected: return Modifiers.Protected;

                case TokenType.New:      return Modifiers.New;
                case TokenType.Virtual:  return Modifiers.Virtual;
                case TokenType.Static:   return Modifiers.Static;
                case TokenType.Readonly: return Modifiers.Readonly;
                case TokenType.Extern:   return Modifiers.Extern;
                case TokenType.Override: return Modifiers.Override;
                case TokenType.Unsafe:   return Modifiers.Unsafe;
                case TokenType.Volatile: return Modifiers.Volatile;

                default: return Modifiers.None;
            }
        }

        private ParseNodeList ParseBaseList(bool isEnum)
        {
            ParseNodeList list = new ParseNodeList();

            if (PeekType() == TokenType.Colon)
            {
                NextToken();

                if (isEnum)
                {
                    switch (PeekType())
                    {
                        case TokenType.SByte:
                        case TokenType.Short:
                        case TokenType.Int:
                        case TokenType.Long:
                        case TokenType.Byte:
                        case TokenType.UShort:
                        case TokenType.UInt:
                        case TokenType.ULong:
                            list = new ParseNodeList(ParsePredefinedType());

                            break;
                        default:
                            ReportError(ParseError.BadEnumBase);

                            break;
                    }
                }
                else
                {
                    switch (PeekType())
                    {
                        case TokenType.Object:
                        case TokenType.String:
                            list.Add(ParsePredefinedType());

                            if (null == EatOpt(TokenType.Comma))
                            {
                                return list;
                            }

                            break;
                        default:

                            break;
                    }

                    do
                    {
                        list.Add(ParseNamespaceOrTypeName());
                    } while (null != EatOpt(TokenType.Comma));
                }
            }

            return list;
        }

        private ParseNode ParseBaseType()
        {
            ParseNode tree = ParsePredefinedType();

            if (tree == null)
            {
                tree = ParseNamespaceOrTypeName();
            }

            return tree;
        }

        private ParseNode ParsePredefinedType()
        {
            if (Token.IsPredefinedType(PeekType()))
            {
                IntrinsicTypeNode typeNode = new IntrinsicTypeNode(NextToken());

                // NOTE: We aren't supporting Nullable<T> for arbitrary T types
                //       since users can't create their own value types...
                //       So handling here for predefined types takes care of
                //       Nullable<T> scenarios

                Token t = PeekToken();

                if (t.Type == TokenType.Question)
                {
                    NextToken();
                    typeNode.AddNullability();
                }

                return typeNode;
            }

            return null;
        }

        private ParseNodeList ParseGlobalAttributes()
        {
            ParseNodeList list = new ParseNodeList();

            while (PeekType() == TokenType.OpenSquare &&
                   PeekType(1) == TokenType.Identifier &&
                   PeekType(2) == TokenType.Colon &&
                   (((IdentifierToken) PeekToken(1)).Symbol == assemblyName ||
                    ((IdentifierToken) PeekToken(1)).Symbol == moduleName))
                list.Add(ParseAttributeBlock());

            return list;
        }

        private ParseNodeList ParseAttributes()
        {
            ParseNodeList list = new ParseNodeList();

            while (PeekType() == TokenType.OpenSquare) list.Add(ParseAttributeBlock());

            return list;
        }

        private ParseNode ParseAttributeBlock()
        {
            Token token = Eat(TokenType.OpenSquare);
            AttributeTargets location;

            if (PeekType() <= TokenType.Identifier && PeekType(1) == TokenType.Colon)
            {
                location = CheckAttributeTargets(NextToken());
                Eat(TokenType.Colon);
            }
            else
            {
                location = 0;
            }

            ParseNodeList list = new ParseNodeList();

            do
            {
                list.Add(ParseAttribute());
            } while (null != EatOpt(TokenType.Comma) && PeekType() != TokenType.CloseSquare);

            Eat(TokenType.CloseSquare);

            return new AttributeBlockNode(
                token,
                list);
        }

        private ParseNode ParseAttribute()
        {
            NameNode name = ParseNamespaceOrTypeName();
            ParseNode arguments;

            if (PeekType() == TokenType.OpenParen)
            {
                Eat(TokenType.OpenParen);
                arguments = ParseExpressionList(TokenType.CloseParen);
                Eat(TokenType.CloseParen);
            }
            else
            {
                arguments = null;
            }

            return new AttributeNode(name, arguments);
        }

        private ParseNodeList ParseClassOrStructMembers()
        {
            ParseNodeList list = new ParseNodeList();
            TokenType type = PeekType();

            while (type != TokenType.CloseCurly && type != TokenType.Eof)
            {
                int mark = Mark();
                list.Add(ParseClassOrStructMember());

                if (mark == Mark())
                {
                    // didn't consume any tokens!
                    // ensure we make some progress
                    NextToken();
                }

                type = PeekType();
            }

            return list;
        }

        private ParseNodeList ParseClassOrStructBody()
        {
            Eat(TokenType.OpenCurly);
            ParseNodeList members = ParseClassOrStructMembers();
            Eat(TokenType.CloseCurly);
            EatOpt(TokenType.Semicolon);

            return members;
        }

        private TypeNode ParseNestedType(Token token, ParseNodeList attributes, Modifiers modifiers)
        {
            switch (PeekType())
            {
                case TokenType.Delegate:
                    NextToken();

                    return ParseDelegate(token, attributes, CheckModifiers(Modifiers.DelegateModifiers, modifiers), true);
                case TokenType.Class:

                    return ParseTypeDeclaration(token, attributes, CheckModifiers(Modifiers.ClassModifiers, modifiers), true);
                case TokenType.Struct:

                    return ParseTypeDeclaration(token, attributes,
                        CheckModifiers(Modifiers.StructModifiers, modifiers), true);
                case TokenType.Enum:

                    return ParseTypeDeclaration(token, attributes, CheckModifiers(Modifiers.EnumModifiers, modifiers), true);
                case TokenType.Interface:

                    return ParseTypeDeclaration(token, attributes,
                        CheckModifiers(Modifiers.InterfaceModifiers, modifiers), true);
                default:
                    Debug.Fail("Bad token type");

                    return null;
            }
        }

        private ParseNode ParseClassOrStructMember()
        {
            Token token = PeekToken();
            ParseNodeList attributes = ParseAttributes();
            Modifiers modifiers = ParseModifiers();

            switch (PeekType())
            {
                case TokenType.Const:
                    NextToken();

                    return new ConstantFieldDeclarationNode(
                        token,
                        attributes,
                        CheckModifiers(Modifiers.ConstantModifiers, modifiers),
                        ParseType(),
                        ParseFieldInitializersStatement(false));

                case TokenType.Delegate:
                case TokenType.Class:
                case TokenType.Struct:
                case TokenType.Enum:
                case TokenType.Interface:

                    return ParseNestedType(token, attributes, modifiers);

                case TokenType.Event:

                    return ParseEvent(token, attributes, CheckModifiers(Modifiers.EventModifiers, modifiers));

                case TokenType.Tilde:

                    return ParseDestructor(token, attributes, CheckModifiers(Modifiers.DestructorModifiers, modifiers));

                case TokenType.Implicit:
                case TokenType.Explicit:

                    return ParseConversionOperator(token, attributes,
                        CheckModifiers(Modifiers.OperatorModifiers, modifiers));

                case TokenType.Identifier:

                    if (PeekType(1) == TokenType.OpenParen)
                    {
                        return ParseConstructor(token, attributes,
                            CheckModifiers(
                                0 != (modifiers & Modifiers.Static)
                                    ? Modifiers.StaticConstructorModifiers
                                    : Modifiers.ConstructorModifiers, modifiers));
                    }
                    else if (PeekPartial())
                    {
                        EatPartial();
                        modifiers |= Modifiers.Partial;
                        goto case TokenType.Class;
                    }

                    goto default;

                case TokenType.Fixed:
                    Eat(TokenType.Fixed);

                    return new FieldDeclarationNode(
                        token,
                        attributes,
                        CheckModifiers(Modifiers.FieldModifiers, modifiers),
                        CheckIsType(ParseReturnType(), false),
                        ParseFieldInitializersStatement(true),
                        true);

                default:
                {
                    ParseNode type = ParseReturnType();

                    switch (ParseMemberName(out NameNode interfaceType))
                    {
                        case ScanMemberNameKind.Operator:

                            return ParseOperator(token, attributes,
                                CheckModifiers(Modifiers.OperatorModifiers, modifiers), CheckIsType(type, false));

                        case ScanMemberNameKind.Indexer:

                            return ParseIndexer(token, attributes,
                                CheckModifiers(Modifiers.IndexerModifiers, modifiers), CheckIsType(type, false),
                                interfaceType);

                        case ScanMemberNameKind.Field:
                            ReportInterfaceVariable(interfaceType);

                            return new FieldDeclarationNode(
                                token,
                                attributes,
                                CheckModifiers(Modifiers.FieldModifiers, modifiers),
                                CheckIsType(type, false),
                                ParseFieldInitializersStatement(false),
                                false);
                        case ScanMemberNameKind.Method:

                            return ParseMethod(token, attributes, CheckModifiers(Modifiers.MethodModifiers, modifiers),
                                type, interfaceType);
                        case ScanMemberNameKind.Property:

                            return ParseProperty(token, attributes,
                                CheckModifiers(Modifiers.PropertyModifiers, modifiers), CheckIsType(type, false),
                                interfaceType, false);
                        default:
                            Debug.Fail("Invalid Member name kind");

                            return null;
                    }
                }
            }
        }

        private void ReportInterfaceVariable(NameNode interfaceType)
        {
            if (interfaceType != null)
            {
                ReportError(ParseError.VariableCannotBeInterfaceImpl, interfaceType.Token);
            }
        }

        // this
        // type-name.this
        // methodName (
        // methodName<T> (
        // typename.methodName (
        // propertyName {
        // typename.propertyName {
        // typename.methodName<[Attr]T> (
        // fieldName
        private ScanMemberNameKind ParseMemberName(out NameNode interfaceType)
        {
            if (PeekType() == TokenType.Operator)
            {
                interfaceType = null;

                return ScanMemberNameKind.Operator;
            }

            Token token = PeekToken();
            ParseNodeList list = new ParseNodeList();

            if (PeekType() == TokenType.Identifier && PeekType(1) == TokenType.ColonColon)
            {
                interfaceType = ParseAliasQualifiedName(false);
                list.Add(interfaceType);
                EatDotOrColonColon();
            }
            else
            {
                interfaceType = null;
            }

            ScanMemberNameKind result = ScanMemberNameKind.Invalid;

            do
            {
                if (PeekType() == TokenType.This)
                {
                    result = ScanMemberNameKind.Indexer;
                }
                else if (PeekType() != TokenType.Identifier)
                {
                    result = ScanMemberNameKind.Field;
                }
                else
                {
                    switch (PeekType(1))
                    {
                        case TokenType.OpenCurly:
                            result = ScanMemberNameKind.Property;

                            break;
                        case TokenType.OpenParen:
                            result = ScanMemberNameKind.Method;

                            break;
                        case TokenType.OpenAngle:
                            int mark = Mark();
                            NextToken(); // _id
                            TypeArgumentListScan scan = ScanTypeArgumentListOpt();

                            if (scan == TypeArgumentListScan.MayBeTypeArgumentList)
                            {
                                switch (PeekType())
                                {
                                    case TokenType.Dot:
                                    case TokenType.ColonColon:
                                        scan = TypeArgumentListScan.MustBeTypeArgumentList;

                                        break;
                                    default:
                                        scan = TypeArgumentListScan.TypeParameterList;

                                        break;
                                }
                            }

                            Rewind(mark);

                            if (scan == TypeArgumentListScan.TypeParameterList ||
                                scan == TypeArgumentListScan.NotTypeArgumentList)
                            {
                                result = ScanMemberNameKind.Method;

                                break;
                            }

                            list.Add(ParseSimpleName(false));
                            EatDotOrColonColon();

                            break;
                        case TokenType.ColonColon:
                        case TokenType.Dot:
                            list.Add(ParseSimpleName(false));
                            EatDotOrColonColon();

                            break;
                        default:
                            result = ScanMemberNameKind.Field;

                            break;
                    }
                }
            } while (ScanMemberNameKind.Invalid == result);

            if (list.Count > 1)
            {
                interfaceType = new MultiPartNameNode(token, list);
            }

            return result;
        }

        private DestructorDeclarationNode ParseDestructor(Token token, ParseNodeList attributes, Modifiers modifiers)
        {
            NextToken(); // ~
            AtomicNameNode name = ParseIdentifier();
            Eat(TokenType.OpenParen);
            Eat(TokenType.CloseParen);

            return new DestructorDeclarationNode(
                token,
                attributes,
                modifiers,
                name,
                ParseBlockOpt());
        }

        private ConstructorDeclarationNode ParseConstructor(Token token, ParseNodeList attributes, Modifiers modifiers)
        {
            AtomicNameNode name = ParseIdentifier();
            ParseNodeList formals = ParseParensFormalParameterList();
            ParseNode initializer;
            bool thisCall;

            if (PeekType() == TokenType.Colon)
            {
                Eat(TokenType.Colon);

                if (PeekType() == TokenType.This)
                {
                    thisCall = true;
                    Eat(TokenType.This);
                }
                else
                {
                    thisCall = false;
                    Eat(TokenType.Base);
                }

                initializer = ParseParenArgumentList();
            }
            else
            {
                thisCall = false;
                initializer = null;
            }

            BlockStatementNode body = ParseBlockOpt();

            return new ConstructorDeclarationNode(
                token,
                attributes,
                modifiers,
                name,
                formals,
                thisCall,
                initializer,
                body);
        }

        private OperatorDeclarationNode ParseConversionOperator(Token token, ParseNodeList attributes,
                                                                Modifiers modifiers)
        {
            TokenType implicitExplicit = NextToken().Type; // implicit/explicit
            Eat(TokenType.Operator);
            OperatorDeclarationNode tree = new OperatorDeclarationNode(
                token,
                attributes,
                modifiers,
                implicitExplicit,
                ParseType(),
                ParseParensFormalParameterList(),
                ParseBlockOpt());

            if (tree.Parameters.Count != 1)
            {
                ReportError(ParseError.ConversionMustHaveOneParam, tree.Token);
            }

            return tree;
        }

        private OperatorDeclarationNode ParseOperator(Token token, ParseNodeList attributes, Modifiers modifiers,
                                                      ParseNode type)
        {
            NextToken(); // operator
            TokenType operatorKind = EatOverloadableOperator();

            OperatorDeclarationNode tree = new OperatorDeclarationNode(
                token,
                attributes,
                modifiers,
                operatorKind,
                type,
                ParseParensFormalParameterList(),
                ParseBlockOpt());

            switch (tree.OperatorTokenType)
            {
                // unary or binary operators
                case TokenType.Plus:
                case TokenType.Minus:

                    if (tree.Parameters.Count != 1 && tree.Parameters.Count != 2)
                    {
                        ReportError(ParseError.WrongNumberOfArgsToOperator, tree.Token);
                    }

                    break;

                // unary operators
                case TokenType.Bang:
                case TokenType.Tilde:
                case TokenType.PlusPlus:
                case TokenType.MinusMinus:
                case TokenType.True:
                case TokenType.False:

                    if (tree.Parameters.Count != 1)
                    {
                        ReportError(ParseError.WrongNumberOfArgsToUnaryOperator, tree.Token);
                    }

                    break;

                // binary operators
                case TokenType.Star:
                case TokenType.Slash:
                case TokenType.Percent:
                case TokenType.Ampersand:
                case TokenType.Bar:
                case TokenType.Hat:
                case TokenType.ShiftLeft:
                case TokenType.ShiftRight:
                case TokenType.EqualEqual:
                case TokenType.NotEqual:
                case TokenType.Greater:
                case TokenType.GreaterEqual:
                case TokenType.Less:
                case TokenType.LessEqual:

                    if (tree.Parameters.Count != 2)
                    {
                        ReportError(ParseError.WrongNumberOfArgsToBinnaryOperator, tree.Token);
                    }

                    break;

                default:

                    break;
            }

            return tree;
        }

        private MethodDeclarationNode ParseMethod(
            Token token,
            ParseNodeList attributes,
            Modifiers modifiers,
            ParseNode type,
            NameNode interfaceType)
        {
            return new MethodDeclarationNode(
                token,
                attributes,
                modifiers,
                type,
                interfaceType,
                ParseIdentifier(),
                ParseTypeParametersOpt(),
                ParseParensFormalParameterList(),
                ParseConstraintClauses(),
                ParseBlockOpt());
        }

        private IndexerDeclarationNode ParseIndexer(
            Token token,
            ParseNodeList attributes,
            Modifiers modifiers,
            ParseNode type,
            NameNode interfaceType)
        {
            Eat(TokenType.This);
            Eat(TokenType.OpenSquare);
            ParseNodeList formals = ParseFormalParameterList(TokenType.CloseSquare);
            Eat(TokenType.CloseSquare);

            ParseAccessors(false, out AccessorNode get, out AccessorNode set);

            return new IndexerDeclarationNode(
                token,
                attributes,
                modifiers,
                type,
                interfaceType,
                formals,
                get,
                set);
        }

        private PropertyDeclarationNode ParseProperty(
            Token token,
            ParseNodeList attributes,
            Modifiers modifiers,
            ParseNode type,
            NameNode interfaceType,
            bool isEvent)
        {
            AtomicNameNode name = ParseIdentifier();

            ParseAccessors(isEvent, out AccessorNode get, out AccessorNode set);

            return new PropertyDeclarationNode(
                token,
                attributes,
                modifiers,
                type,
                interfaceType,
                name,
                get,
                set);
        }

        private void ParseAccessors(bool isEvent, out AccessorNode get, out AccessorNode set)
        {
            get = null;
            set = null;

            Eat(TokenType.OpenCurly);

            // first accessor
            Token token = PeekToken();
            ParseNodeList attributes = ParseAttributes();

            while (attributes.Count != 0 || PeekType() == TokenType.Identifier || !isEvent && PeekModifier())
            {
                Modifiers modifiers = 0;

                if (!isEvent)
                {
                    modifiers = ParseModifiers();
                }

                AtomicNameNode name = ParseIdentifier();
                BlockStatementNode body = ParseBlockOpt();

                if (name.Identifier.Symbol == getName && !isEvent ||
                    name.Identifier.Symbol == removeName && isEvent)
                {
                    if (get != null)
                    {
                        ReportError(ParseError.DuplicateAccessor, name.Identifier.Symbol);
                    }
                    else
                    {
                        get = new AccessorNode(token, attributes, name, body, modifiers);
                    }
                }
                else if (name.Identifier.Symbol == setName && !isEvent ||
                         name.Identifier.Symbol == addName && isEvent)
                {
                    if (set != null)
                    {
                        ReportError(ParseError.DuplicateAccessor, name.Identifier.Symbol, modifiers);
                    }
                    else
                    {
                        set = new AccessorNode(token, attributes, name, body, modifiers);
                    }
                }
                else
                {
                    if (!isEvent)
                    {
                        ReportError(ParseError.GetOrSetExpected);
                    }
                    else
                    {
                        ReportError(ParseError.AddOrRemoveExpected);
                    }
                }

                // next accessor
                token = PeekToken();
                attributes = ParseAttributes();
            }

            if (get == null && set == null)
            {
                ReportError(ParseError.NeedAtLeastOneAccessor);
            }
            else if (isEvent && (get == null || set == null))
            {
                ReportError(ParseError.EventMissingAcessor);
            }

            Eat(TokenType.CloseCurly);
        }

        private ParseNode ParseEvent(Token token, ParseNodeList attributes, Modifiers modifiers)
        {
            ParseNode backingMember;
            NextToken(); // event
            ParseNode type = ParseType();

            switch (ParseMemberName(out NameNode interfaceType))
            {
                case ScanMemberNameKind.Property:

                    backingMember = ParseProperty(token, new ParseNodeList(), modifiers, type, interfaceType, true);

                    break;
                case ScanMemberNameKind.Field:
                default:
                    ReportInterfaceVariable(interfaceType);
                    backingMember = new VariableDeclarationNode(
                        token,
                        new ParseNodeList(),
                        modifiers,
                        type,
                        ParseFieldInitializersStatement(false),
                        false);

                    break;
            }

            return new EventDeclarationNode(
                token,
                attributes,
                backingMember);
        }

        private ParseNodeList ParseFieldInitializers(bool isFixed)
        {
            ParseNodeList list = new ParseNodeList();

            do
            {
                if (!isFixed)
                {
                    list.Add(new VariableInitializerNode(ParseIdentifier(), ParseVariableInitializer()));
                }
                else
                {
                    list.Add(new VariableInitializerNode(ParseIdentifier(), ParseFixedArrayDimension()));
                }
            } while (EatOpt(TokenType.Comma) != null);

            return list;
        }

        private ParseNode ParseFixedArrayDimension()
        {
            Eat(TokenType.OpenSquare);
            ParseNode returnValue = ParseExpression();
            Eat(TokenType.CloseSquare);

            return returnValue;
        }

        private ParseNodeList ParseFieldInitializersStatement(bool isFixed)
        {
            ParseNodeList returnValue = ParseFieldInitializers(isFixed);
            if(PeekType() == TokenType.Semicolon)
                Eat(TokenType.Semicolon);

            return returnValue;
        }

        private ParseNodeList ParseEnumMembers()
        {
            ParseNodeList list = new ParseNodeList();

            while (PeekType() == TokenType.Identifier || PeekType() == TokenType.OpenSquare)
            {
                list.Add(ParseEnumerationField());

                if (null == EatOpt(TokenType.Comma))
                {
                    break;
                }
            }

            return list;
        }

        private ParseNodeList ParseEnumBody()
        {
            Eat(TokenType.OpenCurly);
            ParseNodeList members = ParseEnumMembers();
            Eat(TokenType.CloseCurly);
            EatOpt(TokenType.Semicolon);

            return members;
        }

        private ParseNode ParseEnumerationField()
        {
            return new EnumerationFieldNode(
                ParseAttributes(),
                ParseIdentifier(),
                ParseVariableInitializer());
        }

        private ParseNode ParseVariableInitializer()
        {
            if (PeekType() == TokenType.Equal)
            {
                NextToken();

                if (PeekType() == TokenType.OpenCurly)
                {
                    return ParseArrayInitializer();
                }

                if (PeekType() == TokenType.Stackalloc)
                {
                    return ParseStackAlloc();
                }

                return ParseExpression();
            }

            return null;
        }

        private StackAllocNode ParseStackAlloc()
        {
            Token token = Eat(TokenType.Stackalloc);
            ParseNode type = ParseType();
            Eat(TokenType.OpenSquare);
            ParseNode numberOfElements = ParseExpression();
            Eat(TokenType.CloseSquare);

            return new StackAllocNode(token, type, numberOfElements);
        }

        private DelegateTypeNode ParseDelegate(Token token, ParseNodeList attributes, Modifiers modifiers, bool isNestedType = false)
        {
            ParseNode returnType = ParseReturnType();
            AtomicNameNode name = ParseIdentifier();
            ParseNodeList typeParameters = ParseTypeParametersOpt();
            ParseNodeList formals = ParseParensFormalParameterList();
            ParseNodeList constraints = ParseConstraintClauses();
            Eat(TokenType.Semicolon);

            return new DelegateTypeNode(
                token,
                attributes,
                modifiers,
                returnType,
                name,
                typeParameters,
                formals,
                constraints,
                isNestedType);
        }

        private ParseNode ParseNonArrayType()
        {
            ParseNode type = ParseBaseType();

            while (PeekType() == TokenType.Star)
            {
                NextToken();
                type = new PointerTypeNode(type);
            }

            return type;
        }

        private ParseNode ParseArrayRanks(ParseNode type)
        {
            if (PeekType() == TokenType.OpenSquare &&
                (PeekType(1) == TokenType.Comma || PeekType(1) == TokenType.CloseSquare))
            {
                CheckIsType(type, true);

                do
                {
                    NextToken();
                    int rank = 1;

                    while (null != EatOpt(TokenType.Comma)) rank += 1;

                    type = new ArrayTypeNode(type, rank);
                    Eat(TokenType.CloseSquare);
                } while (PeekType() == TokenType.OpenSquare &&
                         (PeekType(1) == TokenType.Comma || PeekType(1) == TokenType.CloseSquare));
            }

            return type;
        }

        private ParseNode ParseReturnType()
        {
            return ParseArrayRanks(ParseNonArrayType());
        }

        private ParseNode CheckIsType(ParseNode type, bool isArray)
        {
            if (type.NodeType == ParseNodeType.PredefinedType &&
                ((IntrinsicTypeNode) type).Token.Type == TokenType.Void)
            {
                ReportError(isArray ? ParseError.ArrayOfVoidType : ParseError.VoidNotType);
            }

            return type;
        }

        private ParseNode ParseType()
        {
            return CheckIsType(ParseReturnType(), false);
        }

        private ParseNodeList ParseParensFormalParameterList()
        {
            return ParseParensFormalParameterList(true);
        }

        private ParseNodeList ParseParensFormalParameterList(bool allowAttributes)
        {
            Eat(TokenType.OpenParen);
            ParseNodeList tree = ParseFormalParameterList(TokenType.CloseParen, allowAttributes);
            Eat(TokenType.CloseParen);

            return tree;
        }

        private ParseNodeList ParseFormalParameterList(TokenType endType)
        {
            return ParseFormalParameterList(endType, true);
        }

        private ParseNodeList ParseFormalParameterList(TokenType endType, bool allowAttributes)
        {
            ParseNodeList list = new ParseNodeList();

            if (PeekType() != endType)
            {
                ParameterNode lastParam;

                do
                {
                    lastParam = ParseFormalParameter(allowAttributes);
                    if(list.Count >= 1 && lastParam.IsExtensionMethodTarget)
                    {
                        throw new System.InvalidOperationException("Only the first parameter of a method can be an extension parameter");
                    }
                    list.Add(lastParam);
                } while (null != EatOpt(TokenType.Comma) && lastParam.Flags != ParameterFlags.Params);
            }

            return list;
        }

        private ParameterNode ParseFormalParameter()
        {
            return ParseFormalParameter(true);
        }

        private ParameterNode ParseFormalParameter(bool allowAttributes)
        {
            bool containsThis = false;
            if(PeekType() == TokenType.This)
            {
                Eat(TokenType.This);
                containsThis = true;
            }
            
            return new ParameterNode(
                PeekToken(),
                allowAttributes ? ParseAttributes() : new ParseNodeList(),
                ParseParameterFlags(),
                ParseType(),
                ParseIdentifier(),
                containsThis);
        }

        private ParameterFlags ParseParameterFlags()
        {
            ParameterFlags flags = ParameterFlags.None;
            TokenType type = PeekType();

            while (type == TokenType.Ref || type == TokenType.Out || type == TokenType.Params)
            {
                if (flags != ParameterFlags.None)
                {
                    ReportError(ParseError.DuplicateParameterModifier);
                }
                else
                {
                    if (type == TokenType.Ref)
                    {
                        flags = ParameterFlags.Ref;
                    }
                    else if (type == TokenType.Out)
                    {
                        flags = ParameterFlags.Out;
                    }
                    else
                    {
                        flags = ParameterFlags.Params;
                    }
                }

                NextToken();
                type = PeekType();
            }

            return flags;
        }

        private BlockStatementNode ParseBlockOpt()
        {
            if (PeekType() == TokenType.Semicolon)
            {
                Eat(TokenType.Semicolon);

                return null;
            }

            return ParseBlock();
        }

        private BlockStatementNode ParseBlock()
        {
            Token token = PeekToken();

            ParseNodeList statements = new ParseNodeList();
            Eat(TokenType.OpenCurly);

            TokenType type = PeekType();

            while (type != TokenType.CloseCurly && type != TokenType.Eof)
            {
                int mark = Mark();
                statements.Add(ParseStatement());

                // ensure we make progress in an error case
                if (mark == Mark())
                {
                    NextToken();
                }

                type = PeekType();
            }

            Eat(TokenType.CloseCurly);

            return new BlockStatementNode(token, statements);
        }

        private StatementNode ParseStatement()
        {
            return ParseStatement(false);
        }

        private StatementNode ParseEmbeddedStatement()
        {
            return ParseStatement(true);
        }

        private StatementNode ParseStatement(bool embeddedOnly)
        {
            switch (PeekType())
            {
                // block
                case TokenType.OpenCurly:
                    return ParseBlock();

                // empty
                case TokenType.Semicolon:
                    return ParseEmptyStatement();

                // local const
                case TokenType.Const:

                    if (!embeddedOnly)
                    {
                        return new ConstantDeclarationNode(
                            NextToken(),
                            new ParseNodeList(),
                            Modifiers.None,
                            ParseType(),
                            ParseFieldInitializersStatement(false));
                    }

                    goto default;

                // selection statements
                case TokenType.If:
                    return ParseIf();
                case TokenType.Switch:
                    return ParseSwitch();

                // iteration statements
                case TokenType.While:
                    return ParseWhile();
                case TokenType.For:
                    return ParseFor();
                case TokenType.Do:
                    return ParseDo();
                case TokenType.Foreach:
                    return ParseForeach();

                // labelled statement
                case TokenType.Identifier:
                {
                    TokenType peek = PeekType(1);

                    if (peek == TokenType.Colon && !embeddedOnly)
                    {
                        return ParseLabeledStatement();
                    }

                    if (PeekYield() && peek == TokenType.Break)
                    {
                        return ParseYieldBreak();
                    }

                    if (PeekYield() && peek == TokenType.Return)
                    {
                        return ParseYieldReturn();
                    }

                    goto default;
                }

                // jump statements
                case TokenType.Break:
                    return ParseBreak();
                case TokenType.Continue:
                    return ParseContinue();
                case TokenType.Goto:
                    return ParseGoto();
                case TokenType.Return:
                    return ParseReturn();
                case TokenType.Throw:
                    return ParseThrow();

                // try
                case TokenType.Try:
                    return ParseTry();

                // checked
                case TokenType.Checked:
                    return ParseChecked();
                case TokenType.Unchecked:
                    return ParseUnchecked();
                case TokenType.Using:
                    return ParseUsing();

                // lock
                case TokenType.Lock:
                    return ParseLock();

                // fixed
                case TokenType.Fixed:
                    return ParseFixed();

                case TokenType.Unsafe:
                    return ParseUnsafeStatement();

                default:
                {
                    if (!embeddedOnly && ScanLocalVariableDeclaration())
                    {
                        return ParseDeclarationStatement();
                    }

                    return ParseExpressionStatement();
                }
            }
        }

        private EmptyStatementNode ParseEmptyStatement()
        {
            return new EmptyStatementNode(Eat(TokenType.Semicolon));
        }

        private IfElseNode ParseIf()
        {
            Token token = Eat(TokenType.If);
            ParseNode condition = ParseParenExpression();
            ParseNode ifBlock = ParseEmbeddedStatement();
            ParseNode elseBlock;

            if (PeekType() == TokenType.Else)
            {
                NextToken();
                elseBlock = ParseEmbeddedStatement();
            }
            else
            {
                elseBlock = null;
            }

            return new IfElseNode(token, condition, ifBlock, elseBlock);
        }

        private ParseNode ParseParenExpression()
        {
            Eat(TokenType.OpenParen);
            ParseNode expr = ParseExpression();
            Eat(TokenType.CloseParen);

            return expr;
        }

        private SwitchNode ParseSwitch()
        {
            Token token = Eat(TokenType.Switch);
            ParseNode condition = ParseParenExpression();
            ParseNodeList cases = new ParseNodeList();
            Eat(TokenType.OpenCurly);

            TokenType type = PeekType();

            while (type != TokenType.CloseCurly && type != TokenType.Eof)
            {
                Token sectionToken = PeekToken();

                // parse case labels
                ParseNodeList labels = new ParseNodeList();
                ParseNode label;

                while ((label = ParseSwitchLabel()) != null)
                {
                    Eat(TokenType.Colon);
                    labels.Add(label);
                }

                if (labels.Count == 0)
                {
                    ReportError(ParseError.CaseOrDefaultExpected);
                }

                // parse statements
                ParseNodeList statements = new ParseNodeList();
                type = PeekType();

                while (type != TokenType.Case && type != TokenType.Default && type != TokenType.CloseCurly &&
                       type != TokenType.Eof)
                {
                    int mark = Mark();

                    statements.Add(ParseStatement());

                    // ensure we make progress in an error case
                    if (mark == Mark())
                    {
                        NextToken();
                    }

                    type = PeekType();
                }

                if (statements.Count == 0)
                {
                    ReportError(ParseError.StatementExpected);
                }

                cases.Add(new SwitchSectionNode(
                    sectionToken,
                    labels,
                    statements));
            }

            Eat(TokenType.CloseCurly);

            return new SwitchNode(token, condition, cases);
        }

        private ParseNode ParseSwitchLabel()
        {
            ParseNode tree;

            if (PeekType() == TokenType.Case)
            {
                tree = new CaseLabelNode(Eat(TokenType.Case), ParseExpression());
            }
            else if (PeekType() == TokenType.Default)
            {
                tree = new DefaultLabelNode(Eat(TokenType.Default));
            }
            else
            {
                return null;
            }

            return tree;
        }

        private WhileNode ParseWhile()
        {
            return new WhileNode(
                Eat(TokenType.While),
                ParseParenExpression(),
                ParseEmbeddedStatement());
        }

        private DoWhileNode ParseDo()
        {
            Token token = Eat(TokenType.Do);
            ParseNode body = ParseEmbeddedStatement();
            Eat(TokenType.While);
            ParseNode condition = ParseParenExpression();
            Eat(TokenType.Semicolon);

            return new DoWhileNode(token, body, condition);
        }

        private ForNode ParseFor()
        {
            Token token = Eat(TokenType.For);
            Eat(TokenType.OpenParen);

            // local vardecl or statement list
            ParseNode initializer;

            if (ScanLocalVariableDeclaration())
            {
                initializer = ParseDeclarationStatement();
            }
            else
            {
                initializer = ParseStatementExpressionList(TokenType.Semicolon);
                Eat(TokenType.Semicolon);
            }

            ParseNode condition;

            if (PeekType() == TokenType.Semicolon)
            {
                condition = null;
            }
            else
            {
                condition = ParseExpression();
            }

            Eat(TokenType.Semicolon);

            ParseNode increment;

            if (PeekType() == TokenType.CloseParen)
            {
                increment = null;
            }
            else
            {
                increment = ParseStatementExpressionList(TokenType.CloseParen);
            }

            Eat(TokenType.CloseParen);

            return new ForNode(
                token,
                initializer,
                condition,
                increment,
                ParseEmbeddedStatement());
        }

        private ExpressionListNode ParseStatementExpressionList(TokenType terminator)
        {
            Token token = PeekToken();
            ParseNodeList list = new ParseNodeList();

            if (PeekType() != terminator)
            {
                do
                {
                    list.Add(ParseStatementExpression());
                } while (null != EatOpt(TokenType.Comma));
            }

            return new ExpressionListNode(token, list);
        }

        private ExpressionListNode ParseExpressionList(TokenType terminator)
        {
            Token token = PeekToken();
            ParseNodeList list = new ParseNodeList();

            if (PeekType() != terminator)
            {
                do
                {
                    list.Add(ParseExpression());
                } while (null != EatOpt(TokenType.Comma));
            }

            return new ExpressionListNode(token, list);
        }

        private ForeachNode ParseForeach()
        {
            Token token = Eat(TokenType.Foreach);
            Eat(TokenType.OpenParen);
            ParseNode type = ParseType();
            AtomicNameNode identifier = ParseIdentifier();
            Eat(TokenType.In);
            ParseNode container = ParseExpression();
            Eat(TokenType.CloseParen);

            return new ForeachNode(
                token,
                type,
                identifier,
                container,
                ParseEmbeddedStatement());
        }

        private BreakNode ParseBreak()
        {
            Token token = Eat(TokenType.Break);
            Eat(TokenType.Semicolon);

            return new BreakNode(token);
        }

        private ContinueNode ParseContinue()
        {
            Token token = Eat(TokenType.Continue);
            Eat(TokenType.Semicolon);

            return new ContinueNode(token);
        }

        private GotoNode ParseGoto()
        {
            Token token = Eat(TokenType.Goto);
            ParseNode destination;
            destination = ParseSwitchLabel();

            if (null == destination)
            {
                destination = ParseIdentifier();
            }

            Eat(TokenType.Semicolon);

            return new GotoNode(token, destination);
        }

        private ThrowNode ParseThrow()
        {
            Token token = Eat(TokenType.Throw);

            ParseNode value;

            if (PeekType() != TokenType.Semicolon)
            {
                value = ParseExpression();
            }
            else
            {
                value = null;
            }

            Eat(TokenType.Semicolon);

            return new ThrowNode(token, value);
        }

        private ReturnNode ParseReturn()
        {
            Token token = Eat(TokenType.Return);

            ParseNode value;

            if (PeekType() != TokenType.Semicolon)
            {
                value = ParseExpression();
            }
            else
            {
                value = null;
            }

            Eat(TokenType.Semicolon);

            return new ReturnNode(token, value);
        }

        private YieldReturnNode ParseYieldReturn()
        {
            IdentifierToken token = EatYield();
            Eat(TokenType.Return);

            ParseNode value = ParseExpression();
            Eat(TokenType.Semicolon);

            return new YieldReturnNode(token, value);
        }

        private YieldBreakNode ParseYieldBreak()
        {
            IdentifierToken token = EatYield();
            Eat(TokenType.Break);
            Eat(TokenType.Semicolon);

            return new YieldBreakNode(token);
        }

        private TryNode ParseTry()
        {
            Token token = Eat(TokenType.Try);
            ParseNode body = ParseBlock();

            ParseNodeList catchClauses = new ParseNodeList();

            while (PeekType() == TokenType.Catch)
            {
                Token catchToken = Eat(TokenType.Catch);
                ParseNode type;
                AtomicNameNode name;

                if (PeekType() == TokenType.OpenParen)
                {
                    Eat(TokenType.OpenParen);
                    type = ParseType();

                    if (PeekType() == TokenType.Identifier)
                    {
                        name = ParseIdentifier();
                    }
                    else
                    {
                        name = null;
                    }

                    Eat(TokenType.CloseParen);
                }
                else
                {
                    type = null;
                    name = null;
                }

                catchClauses.Add(new CatchNode(
                    catchToken,
                    type,
                    name,
                    ParseBlock()));
            }

            ParseNode finallyClause;

            if (PeekType() == TokenType.Finally)
            {
                Eat(TokenType.Finally);
                finallyClause = ParseBlock();
            }
            else
            {
                finallyClause = null;
            }

            return new TryNode(
                token,
                body,
                catchClauses,
                finallyClause);
        }

        private CheckedNode ParseChecked()
        {
            return new CheckedNode(Eat(TokenType.Checked), ParseBlock());
        }

        private UncheckedNode ParseUnchecked()
        {
            return new UncheckedNode(Eat(TokenType.Unchecked), ParseBlock());
        }

        private UsingNode ParseUsing()
        {
            Token token = Eat(TokenType.Using);
            Eat(TokenType.OpenParen);
            ParseNode guard;

            if (ScanLocalVariableDeclaration())
            {
                guard = ParseDeclaration();

                foreach (VariableInitializerNode i in ((VariableDeclarationNode) guard).Initializers)
                    if (i.Value == null)
                    {
                        ReportError(ParseError.UsingDeclaratorsMustHaveValue, i.Token);
                    }
            }
            else
            {
                guard = ParseExpression();
            }

            Eat(TokenType.CloseParen);

            return new UsingNode(token, guard, ParseEmbeddedStatement());
        }

        private LockNode ParseLock()
        {
            return new LockNode(
                Eat(TokenType.Lock),
                ParseParenExpression(),
                ParseEmbeddedStatement());
        }

        private FixedNode ParseFixed()
        {
            Token token = Eat(TokenType.Fixed);
            Eat(TokenType.OpenParen);
            VariableDeclarationNode declaration = ParseDeclaration();

            if (declaration.Type.NodeType != ParseNodeType.PointerType)
            {
                ReportError(ParseError.FixedVariablesMustBeOfPointerType, token);
            }

            foreach (VariableInitializerNode i in declaration.Initializers)
                if (i.Value == null)
                {
                    ReportError(ParseError.FixedDeclaratorsMustHaveValue, i.Token);
                }

            Eat(TokenType.CloseParen);

            return new FixedNode(token, declaration, ParseEmbeddedStatement());
        }

        private UnsafeNode ParseUnsafeStatement()
        {
            return new UnsafeNode(Eat(TokenType.Unsafe), ParseBlock());
        }

        private ExpressionStatementNode ParseExpressionStatement()
        {
            ParseNode expression = ParseStatementExpression();
            Eat(TokenType.Semicolon);

            return new ExpressionStatementNode(expression);
        }

        private ParseNode ParseStatementExpression()
        {
            ParseNode expression = ParseExpression();

            if (expression != null)
            {
                switch (expression.NodeType)
                {
                    case ParseNodeType.BinaryExpression:

                        // postincrment, postdecrement
                        // method call
                        // assignment
                        switch (((BinaryExpressionNode) expression).Operator)
                        {
                            case TokenType.PlusPlus:
                            case TokenType.MinusMinus:
                            case TokenType.OpenParen:

                                break;
                            default:

                                if (Token.IsAssignmentOperator(((BinaryExpressionNode) expression).Operator))
                                {
                                    break;
                                }

                                ReportError(ParseError.ExpressionStatementMustDoWork, expression.Token);

                                break;
                        }

                        break;
                    case ParseNodeType.New:
                    case ParseNodeType.ArrayNew:

                        break;
                    case ParseNodeType.UnaryExpression:

                        // preincrement, predecrement
                        switch (((UnaryExpressionNode) expression).Token.Type)
                        {
                            case TokenType.PlusPlus:
                            case TokenType.MinusMinus:

                                break;
                            default:
                                ReportError(ParseError.ExpressionStatementMustDoWork, expression.Token);

                                break;
                        }

                        break;
                    default:
                        ReportError(ParseError.ExpressionStatementMustDoWork, expression.Token);

                        break;
                }
            }

            return expression;
        }

        private LabeledStatementNode ParseLabeledStatement()
        {
            AtomicNameNode label = ParseIdentifier();
            Eat(TokenType.Colon);

            return new LabeledStatementNode(label, ParseStatement());
        }

        private bool ScanLocalVariableDeclaration()
        {
            int mark = Mark();
            bool returnValue = ScanType() != Scan.Nottype && PeekType() == TokenType.Identifier;
            Rewind(mark);

            return returnValue;
        }

        private Scan ScanTypeNamePart()
        {
            if (PeekType() == TokenType.Identifier)
            {
                NextToken();

                if (PeekType() == TokenType.OpenAngle)
                {
                    switch (ScanTypeArgumentListOpt())
                    {
                        case TypeArgumentListScan.TypeParameterList:
                        case TypeArgumentListScan.NotTypeArgumentList:

                            return Scan.Nottype;
                        case TypeArgumentListScan.MustBeTypeArgumentList:
                        case TypeArgumentListScan.MayBeTypeArgumentList:

                            return Scan.CouldBeType;
                        default:
                            Debug.Fail("Invalid scan result");

                            break;
                    }

                    return Scan.Nottype;
                }

                return Scan.CouldBeType;
            }

            return Scan.Nottype;
        }

        private Scan ScanBaseType()
        {
            // scan a base type
            if (PeekType() == TokenType.Identifier)
            {
                do
                {
                    Scan result = Scan.CouldBeType;

                    switch (ScanTypeNamePart())
                    {
                        case Scan.Nottype:

                            return Scan.Nottype;
                        case Scan.CouldBeType:

                            break;
                        case Scan.Type:
                            result = Scan.Type;

                            break;
                        default:
                            Debug.Fail("Invalid scan result");

                            break;
                    }

                    TokenType peek = PeekType();

                    if ((peek = PeekType()) == TokenType.Dot || peek == TokenType.ColonColon)
                    {
                        if (peek == TokenType.Dot)
                        {
                            result = Scan.CouldBeType;
                        }
                        else
                        {
                            result = Scan.Type;
                        }

                        NextToken();

                        if (PeekType() != TokenType.Identifier)
                        {
                            return Scan.Nottype;
                        }
                    }
                    else
                    {
                        return result;
                    }
                } while (true);
            }

            if (Token.IsPredefinedType(PeekType()))
            {
                NextToken();

                return Scan.Type;
            }

            return Scan.Nottype;
        }

        private Scan ScanType()
        {
            Scan result = ScanBaseType();

            if (result == Scan.Nottype)
            {
                return Scan.Nottype;
            }

            // scan pointer flags
            int numberOfStars = 0;

            while (null != EatOpt(TokenType.Star))
            {
                numberOfStars += 1;

                if (result == Scan.CouldBeType && numberOfStars == 1)
                {
                    result = Scan.PointerOrMult;
                }
                else if (result == Scan.PointerOrMult && numberOfStars > 1)
                {
                    result = Scan.Type;
                }
            }

            // scan nullable flags
            while (null != EatOpt(TokenType.Question)) result = Scan.Type;

            // scan array flags
            while (null != EatOpt(TokenType.OpenSquare))
            {
                while (null != EatOpt(TokenType.Comma))
                {
                }

                if (null == EatOpt(TokenType.CloseSquare))
                {
                    return Scan.Nottype;
                }

                result = Scan.Type;
            }

            return result;
        }

        private VariableDeclarationNode ParseDeclaration()
        {
            return new VariableDeclarationNode(
                PeekToken(),
                new ParseNodeList(), // _attributes
                Modifiers.None,
                ParseType(),
                ParseFieldInitializers(false),
                false);
        }

        private VariableDeclarationNode ParseDeclarationStatement()
        {
            return new VariableDeclarationNode(
                PeekToken(),
                new ParseNodeList(), // _attributes
                Modifiers.None,
                ParseType(),
                ParseFieldInitializersStatement(false),
                false);
        }

        private ParseNode ParseExpression()
        {
            return ParseAssignment();
        }

        private ParseNode ParseConditional()
        {
            ParseNode condition = ParseBinaryExpression();

            if (null != EatOpt(TokenType.Question))
            {
                ParseNode left = ParseExpression();
                Eat(TokenType.Colon);
                ParseNode right = ParseExpression();

                return new ConditionalNode(condition, left, right);
            }

            return condition;
        }

        private TokenType PeekAssignmentOperator()
        {
            if (Token.IsAssignmentOperator(PeekType()))
            {
                return PeekType();
            }

            if (PeekType() == TokenType.Greater &&
                PeekType(1) == TokenType.GreaterEqual &&
                PeekToken().IsAdjacent(PeekToken(1)))
            {
                return TokenType.ShiftRightEqual;
            }

            return TokenType.Invalid;
        }

        private TokenType EatAssignmentOperator()
        {
            if (Token.IsAssignmentOperator(PeekType()))
            {
                return NextToken().Type;
            }

            Debug.Assert(PeekType() == TokenType.Greater &&
                         PeekType(1) == TokenType.GreaterEqual &&
                         PeekToken().IsAdjacent(PeekToken(1)));

            Eat(TokenType.Greater);
            Eat(TokenType.GreaterEqual);

            return TokenType.ShiftRightEqual;
        }

        private ParseNode ParseAssignment()
        {
            ParseNode left = ParseConditional();

            if (PeekAssignmentOperator() != TokenType.Invalid)
            {
                left = new BinaryExpressionNode(left, EatAssignmentOperator(), ParseAssignment());
            }

            return left;
        }

        private TokenType PeekOverloadableOperator()
        {
            TokenType result = PeekBinaryOperator();

            if (result == TokenType.Invalid)
            {
                if (Token.IsOverloadableOperator(PeekType()))
                {
                    result = PeekType();
                }
            }

            return result;
        }

        private TokenType EatOverloadableOperator()
        {
            TokenType operatorKind = PeekType();

            if (operatorKind == TokenType.Greater)
            {
                operatorKind = EatBinaryOperator();
            }
            else
            {
                if (Token.IsOverloadableOperator(operatorKind))
                {
                    NextToken();
                }
                else
                {
                    ReportError(ParseError.OverloadableOperatorExpected);

                    switch (operatorKind)
                    {
                        case TokenType.OpenParen:
                        case TokenType.OpenCurly:

                            break;

                        default:
                            NextToken();

                            break;
                    }
                }
            }

            return operatorKind;
        }

        private TokenType PeekBinaryOperator()
        {
            if (Token.IsBinaryOperator(PeekType()))
            {
                if (PeekType() == TokenType.Greater &&
                    PeekType(1) == TokenType.Greater &&
                    PeekToken().IsAdjacent(PeekToken(1)))
                {
                    return TokenType.ShiftRight;
                }

                if (PeekType() == TokenType.Greater &&
                    PeekType(1) == TokenType.GreaterEqual &&
                    PeekToken().IsAdjacent(PeekToken(1)))
                {
                    return TokenType.ShiftRightEqual;
                }

                return PeekType();
            }

            return TokenType.Invalid;
        }

        private int PeekBinaryOperatorPrecedence()
        {
            return Token.GetTokenPrecedence(PeekBinaryOperator());
        }

        private TokenType EatBinaryOperator()
        {
            Debug.Assert(Token.IsBinaryOperator(PeekType()));

            if (PeekType() == TokenType.Greater &&
                PeekType(1) == TokenType.Greater &&
                PeekToken().IsAdjacent(PeekToken(1)))
            {
                Eat(TokenType.Greater);
                Eat(TokenType.Greater);

                return TokenType.ShiftRight;
            }

            if (PeekType() == TokenType.Greater &&
                PeekType(1) == TokenType.GreaterEqual &&
                PeekToken().IsAdjacent(PeekToken(1)))
            {
                Eat(TokenType.Greater);
                Eat(TokenType.GreaterEqual);

                return TokenType.ShiftRightEqual;
            }

            return NextToken().Type;
        }

        private ParseNode ParseBinaryExpression()
        {
            return ParseBinaryExpression(int.MaxValue - 1);
        }

        private ParseNode ParseBinaryExpression(int precedence)
        {
            return ParseBinaryExpression(precedence, ParseUnaryExpression());
        }

        private ParseNode ParseBinaryExpression(int precedence, ParseNode left)
        {
            int newPrecedence;

            while ((newPrecedence = PeekBinaryOperatorPrecedence()) <= precedence)
            {
                TokenType op = EatBinaryOperator();
                ParseNode right;

                if (op == TokenType.Is || op == TokenType.As)
                {
                    right = ParseType();
                }
                else
                {
                    right = ParseBinaryExpression(newPrecedence - 1);
                }

                left = new BinaryExpressionNode(
                    left,
                    op,
                    right);
            }

            return left;
        }

        private ParseNode ParseUnaryExpression()
        {
            switch (PeekType())
            {
                case TokenType.Plus:
                case TokenType.Minus:
                case TokenType.Bang:
                case TokenType.Tilde:
                case TokenType.PlusPlus:
                case TokenType.MinusMinus:
                case TokenType.Star:
                case TokenType.Ampersand:

                    return new UnaryExpressionNode(NextToken(), ParseUnaryExpression());

                case TokenType.OpenParen:

                    // check for cast expression
                    if (ScanCast())
                    {
                        return ParseCastExpression();
                    }

                    break;
            }

            // must be a primary expression
            return ParsePrimaryExpression();
        }

        private bool ScanCast()
        {
            int mark = Mark();
            bool returnValue;

            NextToken();
            Scan scan = ScanType();

            if (scan == Scan.Nottype)
            {
                returnValue = false;
            }
            else if (PeekType() != TokenType.CloseParen)
            {
                returnValue = false;
            }
            else
            {
                switch (scan)
                {
                    case Scan.Type:
                    case Scan.PointerOrMult:
                        returnValue = true;

                        break;

                    case Scan.CouldBeType:
                    default:
                        TokenType type = PeekType(1);

                        switch (type)
                        {
                            case TokenType.Tilde:
                            case TokenType.Bang:
                            case TokenType.OpenParen:
                            case TokenType.Identifier:
                            case TokenType.Literal:
                                returnValue = true;

                                break;

                            case TokenType.Is:
                            case TokenType.As:
                                returnValue = false;

                                break;

                            default:
                                returnValue = Token.IsKeyword(type);

                                break;
                        }

                        break;
                }
            }

            Rewind(mark);

            return returnValue;
        }

        private ParseNode ParseCastExpression()
        {
            Token token = Eat(TokenType.OpenParen);
            ParseNode type = ParseType();
            Eat(TokenType.CloseParen);

            return new CastNode(token, type, ParseUnaryExpression());
        }

        private ParseNode ParsePrimaryExpression()
        {
            ParseNode expr;

            switch (PeekType())
            {
                case TokenType.Null:
                case TokenType.True:
                case TokenType.False:
                case TokenType.Literal:
                case TokenType.Default:
                    expr = new LiteralNode(NextToken());

                    break;

                case TokenType.OpenParen:
                    Eat(TokenType.OpenParen);
                    expr = ParseExpression();

                    if (expr is ExpressionNode)
                    {
                        ((ExpressionNode) expr).AddParenthesisHint();
                    }

                    Eat(TokenType.CloseParen);

                    break;

                case TokenType.New:
                    expr = ParseNew();

                    break;

                case TokenType.Typeof:
                {
                    Token token = NextToken();
                    Eat(TokenType.OpenParen);
                    expr = new TypeofNode(token, ParseReturnType());
                    Eat(TokenType.CloseParen);

                    break;
                }

                case TokenType.Sizeof:
                {
                    Token token = NextToken();
                    Eat(TokenType.OpenParen);
                    expr = new SizeofNode(token, ParseType());
                    Eat(TokenType.CloseParen);

                    break;
                }

                case TokenType.Checked:
                case TokenType.Unchecked:
                {
                    Token token = NextToken();
                    Eat(TokenType.OpenParen);
                    expr = new UnaryExpressionNode(token, ParseExpression());
                    Eat(TokenType.CloseParen);

                    break;
                }

                case TokenType.This:
                    expr = new ThisNode(NextToken());

                    break;

                case TokenType.Base:
                    expr = new BaseNode(NextToken());

                    if (PeekType() != TokenType.Dot && PeekType() != TokenType.OpenSquare)
                    {
                        ReportError(ParseError.BadBaseExpression);
                    }

                    break;

                case TokenType.Identifier:
                    expr = ParseAliasQualifiedName(true);

                    break;

                case TokenType.Delegate:
                    expr = ParseAnonymousMethod();

                    break;

                default:

                    if (Token.IsPredefinedType(PeekType()) && PeekType() != TokenType.Void)
                    {
                        expr = ParsePredefinedType();
                        CheckType(TokenType.Dot);
                    }
                    else
                    {
                        ReportError(ParseError.ExpressionExpected);
                        expr = ParseIdentifier();
                    }

                    break;
            }

            // postfix operators
            bool foundPostfix = true;

            do
            {
                Token token = PeekToken();

                switch (PeekType())
                {
                    case TokenType.Dot:

                        if (PeekType(1) == TokenType.Default)
                        {
                            expr = new DefaultValueNode(expr);
                            Eat(TokenType.Dot);
                            Eat(TokenType.Default);
                        }
                        else
                        {
                            expr = new BinaryExpressionNode(expr, NextToken().Type, ParseSimpleName(true));
                        }

                        break;

                    case TokenType.OpenParen:
                        expr = new BinaryExpressionNode(expr, token.Type, ParseParenArgumentList());

                        break;

                    case TokenType.PlusPlus:
                    case TokenType.MinusMinus:
                        expr = new BinaryExpressionNode(expr, NextToken().Type, null);

                        break;

                    case TokenType.OpenSquare:
                        expr = new BinaryExpressionNode(expr, NextToken().Type,
                            ParseExpressionList(TokenType.CloseSquare));
                        Eat(TokenType.CloseSquare);

                        break;

                    case TokenType.Arrow:
                        expr = new BinaryExpressionNode(expr, NextToken().Type, ParseIdentifier());

                        break;

                    default:
                        foundPostfix = false;

                        break;
                }
            } while (foundPostfix);

            return expr;
        }

        private ParseNode ParseNew()
        {
            Token token = Eat(TokenType.New);
            ParseNode type = ParseNonArrayType();

            if (TokenType.OpenSquare == PeekType())
            {
                bool needArrayInit;
                ParseNode exprList;

                if (PeekType(1) == TokenType.CloseSquare || PeekType(1) == TokenType.Comma)
                {
                    type = ParseArrayRanks(type);
                    needArrayInit = true;
                    exprList = null;
                }
                else
                {
                    Eat(TokenType.OpenSquare);
                    exprList = ParseExpressionList(TokenType.CloseSquare);
                    Eat(TokenType.CloseSquare);

                    if (TokenType.OpenSquare == PeekType() &&
                        (PeekType(1) == TokenType.CloseSquare || PeekType(1) == TokenType.Comma))
                    {
                        type = ParseArrayRanks(type);
                    }

                    needArrayInit = false;
                }

                ParseNode initExpr;

                if (needArrayInit || PeekType() == TokenType.OpenCurly)
                {
                    initExpr = ParseArrayInitializer();
                }
                else
                {
                    initExpr = null;
                }

                return new ArrayNewNode(token, type, exprList, initExpr);
            }

            var typeInitialiser = new NewNode(token, type, ParseParenArgumentList());
            if(PeekType() == TokenType.OpenCurly)
            {
                NextToken();

                ParseNodeList objectAssignmentExpressions = new ParseNodeList();
                while (PeekType() != TokenType.CloseCurly && PeekType() != TokenType.Eof)
                {
                    objectAssignmentExpressions.Add(ParseExpression());

                    if (null == EatOpt(TokenType.Comma))
                    {
                        break;
                    }
                }

                Eat(TokenType.CloseCurly);
                return new ObjectInitializerNode(token, typeInitialiser, objectAssignmentExpressions);
            }

            return typeInitialiser;
        }

        private ArrayInitializerNode ParseArrayInitializer()
        {
            Token token = Eat(TokenType.OpenCurly);

            ParseNodeList list = new ParseNodeList();

            while (PeekType() != TokenType.CloseCurly && PeekType() != TokenType.Eof)
            {
                if (PeekType() == TokenType.OpenCurly)
                {
                    list.Add(ParseArrayInitializer());
                }
                else
                {
                    list.Add(ParseExpression());
                }

                if (null == EatOpt(TokenType.Comma))
                {
                    break;
                }
            }

            Eat(TokenType.CloseCurly);

            return new ArrayInitializerNode(token, list);
        }

        private ExpressionListNode ParseParenArgumentList()
        {
            Token token = PeekToken();

            ParseNodeList list = new ParseNodeList();
            if(PeekType() == TokenType.OpenParen)
            {
<<<<<<< HEAD
                list.Add(ParseArgument());
=======
                Eat(TokenType.OpenParen);
>>>>>>> a492ec49

                while (PeekType() != TokenType.CloseParen)
                {
                    list.Append(ParseArgument());

                    if (null == EatOpt(TokenType.Comma))
                    {
                        break;
                    }
                }

                Eat(TokenType.CloseParen);
            }

            return new ExpressionListNode(token, list);
        }

        private ParseNode ParseArgument()
        {
            if (PeekType() == TokenType.Ref || PeekType() == TokenType.Out)
            {
                return new UnaryExpressionNode(NextToken(), ParseExpression());
            }

            return ParseExpression();
        }

        private AnonymousMethodNode ParseAnonymousMethod()
        {
            return new AnonymousMethodNode(
                Eat(TokenType.Delegate),
                PeekType() == TokenType.OpenParen ? ParseParensFormalParameterList(false) : new ParseNodeList(),
                ParseBlock());
        }

        private enum TypeArgumentListScan
        {
            MustBeTypeArgumentList,
            MayBeTypeArgumentList,
            TypeParameterList,
            NotTypeArgumentList
        }

        private enum ScanMemberNameKind
        {
            Invalid,
            Method,
            Property,
            Indexer,
            Field,
            Operator
        }

        private enum Scan
        {
            Type,
            CouldBeType,
            PointerOrMult,
            Nottype
        }
    }
}<|MERGE_RESOLUTION|>--- conflicted
+++ resolved
@@ -3411,15 +3411,11 @@
             ParseNodeList list = new ParseNodeList();
             if(PeekType() == TokenType.OpenParen)
             {
-<<<<<<< HEAD
+                Eat(TokenType.OpenParen);
+
+                while (PeekType() != TokenType.CloseParen)
+                {
                 list.Add(ParseArgument());
-=======
-                Eat(TokenType.OpenParen);
->>>>>>> a492ec49
-
-                while (PeekType() != TokenType.CloseParen)
-                {
-                    list.Append(ParseArgument());
 
                     if (null == EatOpt(TokenType.Comma))
                     {
