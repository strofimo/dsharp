﻿using System;
using System.Collections.Generic;
using System.Diagnostics;
using System.IO;
using System.Linq;
using System.Reflection;
using System.Xml;
using DSharp.Compiler.CodeModel;
using DSharp.Compiler.CodeModel.Attributes;
using DSharp.Compiler.CodeModel.Expressions;
using DSharp.Compiler.CodeModel.Members;
using DSharp.Compiler.CodeModel.Names;
using DSharp.Compiler.CodeModel.Tokens;
using DSharp.Compiler.CodeModel.Types;
using DSharp.Compiler.Errors;
using DSharp.Compiler.Extensions;
using DSharp.Compiler.Importer;
using DSharp.Compiler.ScriptModel.Symbols;

namespace DSharp.Compiler.Compiler
{
    internal sealed class MetadataBuilder
    {
        private readonly IErrorHandler errorHandler;
        private CompilerOptions options;

        private SymbolSet symbols;
        private ISymbolTable symbolTable;

        public MetadataBuilder(IErrorHandler errorHandler)
        {
            Debug.Assert(errorHandler != null);
            this.errorHandler = errorHandler;
        }

        public ICollection<TypeSymbol> BuildMetadata(
            ParseNodeList compilationUnits,
            SymbolSet symbols,
            CompilerOptions options)
        {
            Debug.Assert(compilationUnits != null);
            Debug.Assert(symbols != null);

            this.symbols = symbols;
            symbolTable = symbols;
            this.options = options;
            BuildAssembly(compilationUnits);

            List<TypeSymbol> types = new List<TypeSymbol>();

            BuildTypes(compilationUnits, symbols, types);
            BuildTypeInheritence(types);
            ImportTypeMembers(types);
            AssociateInterfacesWithMembers(types);
            StoreExtensionMethods(symbols, types);
            TryBuildResources(types);
            LoadDocumentation(symbols, options);

            return types;
        }

        private void BuildTypes(ParseNodeList compilationUnits, SymbolSet symbols, List<TypeSymbol> types)
        {
            foreach (CompilationUnitNode compilationUnit in compilationUnits)
                foreach (NamespaceNode namespaceNode in compilationUnit.Members)
                {
                    string namespaceName = namespaceNode.Name;

                    NamespaceSymbol namespaceSymbol = symbols.GetNamespace(namespaceName);

                    List<string> imports = null;
                    Dictionary<string, string> aliases = null;

                    ParseNodeList usingClauses = namespaceNode.UsingClauses;

                    if (usingClauses != null && usingClauses.Count != 0)
                    {
                        foreach (ParseNode usingNode in namespaceNode.UsingClauses)
                            if (usingNode is UsingNamespaceNode)
                            {
                                if (imports == null)
                                {
                                    imports = new List<string>(usingClauses.Count);
                                }

                                string referencedNamespace = ((UsingNamespaceNode)usingNode).ReferencedNamespace;

                                if (imports.Contains(referencedNamespace) == false)
                                {
                                    imports.Add(referencedNamespace);
                                }
                            }
                            else
                            {
                                Debug.Assert(usingNode is UsingAliasNode);

                                if (aliases == null)
                                {
                                    aliases = new Dictionary<string, string>();
                                }

                                UsingAliasNode aliasNode = (UsingAliasNode)usingNode;
                                aliases[aliasNode.Alias] = aliasNode.TypeName;
                            }
                    }

                    // Add parent namespaces as imports in reverse order since they
                    // are searched in that fashion.
                    string[] namespaceParts = namespaceName.Split('.');

                    for (int i = namespaceParts.Length - 2; i >= 0; i--)
                    {
                        string partialNamespace;

                        if (i == 0)
                        {
                            partialNamespace = namespaceParts[0];
                        }
                        else
                        {
                            partialNamespace = string.Join(".", namespaceParts, 0, i + 1);
                        }

                        if (imports == null)
                        {
                            imports = new List<string>();
                        }

                        if (imports.Contains(partialNamespace) == false)
                        {
                            imports.Add(partialNamespace);
                        }
                    }

                    // Build type symbols for all user-defined types
                    foreach (TypeNode typeNode in namespaceNode.Members)
                    {
                        UserTypeNode userTypeNode = typeNode as UserTypeNode;

                        if (userTypeNode == null)
                        {
                            continue;
                        }

                        ClassSymbol partialTypeSymbol = null;
                        bool isPartial = false;

                        if ((userTypeNode.Modifiers & Modifiers.Partial) != 0)
                        {
                            partialTypeSymbol =
                                (ClassSymbol)((ISymbolTable)namespaceSymbol).FindSymbol(userTypeNode.Name, /* context */
                                    null, SymbolFilter.Types);

                            if (partialTypeSymbol != null && partialTypeSymbol.IsApplicationType)
                            {
                                // This class will be considered as a partial class
                                isPartial = true;

                                // Merge code model information for the partial class onto the code model node
                                // for the primary partial class. Interesting bits of information include things
                                // such as base class etc. that is yet to be processed.
                                CustomTypeNode partialTypeNode = (CustomTypeNode)partialTypeSymbol.ParseContext;
                                partialTypeNode.MergePartialType((CustomTypeNode)userTypeNode);

                                // Merge interesting bits of information onto the primary type symbol as well
                                // representing this partial class
                                BuildType(partialTypeSymbol, userTypeNode);
                            }
                        }

                        TypeSymbol typeSymbol = BuildType(userTypeNode, namespaceSymbol);

                        if (typeSymbol != null)
                        {
                            typeSymbol.SetParseContext(userTypeNode);
                            typeSymbol.SetParentSymbolTable(symbols);

                            if (imports != null)
                            {
                                typeSymbol.SetImports(imports);
                            }

                            if (aliases != null)
                            {
                                typeSymbol.SetAliases(aliases);
                            }

                            if (isPartial == false)
                            {
                                namespaceSymbol.AddType(typeSymbol);
                            }
                            else
                            {
                                // Partial types don't get added to the namespace, so we don't have
                                // duplicated named items. However, they still do get instantiated
                                // and processed as usual.
                                //
                                // The members within partial classes refer to the partial type as their parent,
                                // and hence derive context such as the list of imports scoped to the
                                // particular type.
                                // However, the members will get added to the primary partial type's list of
                                // members so they can be found.
                                // Effectively the partial class here gets created just to hold
                                // context of type-symbol level bits of information such as the list of
                                // imports, that are consumed when generating code for the members defined
                                // within a specific partial class.
                                ((ClassSymbol)typeSymbol).SetPrimaryPartialClass(partialTypeSymbol);
                            }

                            types.Add(typeSymbol);
                        }
                    }
                }
        }

        private void BuildTypeInheritence(List<TypeSymbol> types)
        {
            foreach (TypeSymbol typeSymbol in types)
                if (typeSymbol.Type == SymbolType.Class)
                {
                    BuildTypeInheritance((ClassSymbol)typeSymbol);
                }
                else if (typeSymbol.Type == SymbolType.Interface)
                {
                    BuildTypeInheritance((InterfaceSymbol)typeSymbol);
                }
        }

        private void ImportTypeMembers(List<TypeSymbol> types)
        {
            foreach (TypeSymbol typeSymbol in types)
                BuildMembers(typeSymbol);
        }

        private void AssociateInterfacesWithMembers(List<TypeSymbol> types)
        {
            foreach (TypeSymbol typeSymbol in types)
                if (typeSymbol.Type == SymbolType.Class)
                {
                    BuildInterfaceAssociations((ClassSymbol)typeSymbol);
                }
        }

<<<<<<< HEAD
        private void StoreExtensionMethods(SymbolSet symbols, List<TypeSymbol> types)
        {
            var typesWithExtensionMethods = types.Where(symbol => symbol.IsPublic || symbol.IsInternal).Select(type =>
=======
            //Store Extension types in a global lookup
            foreach ((TypeSymbol type, IEnumerable<MethodSymbol> methods) in FetchTypesWithExtensionMethods(types))
            {
                foreach(var method in methods)
                {
                    string typeToExtend = method.Parameters[0].ValueType.FullName;
                    symbols.AddExtensionType(typeToExtend, method.Name, method);
                }
            }

            // Load resource values
            if (this.symbols.HasResources)
>>>>>>> 7af6b63f
            {
                return (type, type.Members.Where(m => IsExtensionMethod(m)).Cast<MethodSymbol>());
            });
            foreach ((TypeSymbol type, IEnumerable<MethodSymbol> methods) in typesWithExtensionMethods)
            {
                foreach (var method in methods)
                {
                    string typeToExtend = method.Parameters[0].ValueType.FullName;
                    symbols.AddExtensionType(typeToExtend, method.Name, method);
                }
            }
        }

        private void TryBuildResources(List<TypeSymbol> types)
        {
            if (!symbols.HasResources)
            {
                return;
            }

            foreach (TypeSymbol typeSymbol in types)
            {
                if (typeSymbol.Type == SymbolType.Resources)
                {
                    BuildResources((ResourcesSymbol)typeSymbol);
                }
            }
        }

        private void LoadDocumentation(SymbolSet symbols, CompilerOptions options)
        {
            if (!options.EnableDocComments)
            {
                return;
            }

            Stream docCommentsStream = options.DocCommentFile.GetStream();

            if (docCommentsStream != null)
            {
                try
                {
                    XmlDocument docComments = new XmlDocument();
                    docComments.Load(docCommentsStream);

                    symbols.SetComments(docComments);
                }
                finally
                {
                    options.DocCommentFile.CloseStream(docCommentsStream);
                }
            }
        }

        private static bool IsExtensionMethod(MemberSymbol memberSymbol)
        {
            return memberSymbol is MethodSymbol methodSymbol
                && methodSymbol.IsExtensionMethod
                && (memberSymbol.Visibility.HasFlag(MemberVisibility.Public) || memberSymbol.IsInternal);
        }

        private IEnumerable<(TypeSymbol, IEnumerable<MethodSymbol>)> FetchTypesWithExtensionMethods(IEnumerable<TypeSymbol> typeSymbols)
        {
            return typeSymbols.Where(symbol => symbol.IsPublic || symbol.IsInternal).Select(type =>
            {
                return (type, type.Members.Where(m => IsExtensionMethod(m)).Cast<MethodSymbol>());
            });
        }

        private static bool IsExtensionMethod(MemberSymbol memberSymbol)
        {
            return memberSymbol is MethodSymbol methodSymbol 
                && methodSymbol.IsExtensionMethod 
                && (memberSymbol.Visibility.HasFlag(MemberVisibility.Public) || memberSymbol.IsInternal);
        }

        private void BuildAssembly(ParseNodeList compilationUnits)
        {
            string scriptName = GetAssemblyScriptName(compilationUnits);

            if (string.IsNullOrEmpty(scriptName))
            {
                errorHandler.ReportAssemblyError(scriptName, DSharpStringResources.ASSEMBLY_SCRIPT_ATTRIBUTE_MISSING);
            }
            else if (!Utility.IsValidScriptName(scriptName))
            {
                errorHandler.ReportAssemblyError(scriptName, string.Format(DSharpStringResources.INVALID_SCRIPT_NAME_FORMAT, scriptName));
            }

            symbols.ScriptName = scriptName;

            List<AttributeNode> referenceAttributes = GetAttributes(compilationUnits, DSharpStringResources.SCRIPT_REFERENCE_ATTRIBUTE);

            foreach (AttributeNode attribNode in referenceAttributes)
            {
                string name = null;
                string identifier = null;
                string path = null;
                bool delayLoad = false;

                Debug.Assert(attribNode.Arguments.Count != 0 &&
                             attribNode.Arguments[0].NodeType == ParseNodeType.Literal);
                Debug.Assert(((LiteralNode)attribNode.Arguments[0]).Value is string);
                name = (string)((LiteralNode)attribNode.Arguments[0]).Value;

                if (attribNode.Arguments.Count > 1)
                {
                    for (int i = 1; i < attribNode.Arguments.Count; i++)
                    {
                        Debug.Assert(attribNode.Arguments[1] is BinaryExpressionNode);

                        BinaryExpressionNode propExpression = (BinaryExpressionNode)attribNode.Arguments[1];
                        Debug.Assert(propExpression.LeftChild.NodeType == ParseNodeType.Name);

                        string propName = ((NameNode)propExpression.LeftChild).Name;

                        if (string.CompareOrdinal(propName, "Identifier") == 0)
                        {
                            Debug.Assert(propExpression.RightChild.NodeType == ParseNodeType.Literal);
                            Debug.Assert(((LiteralNode)propExpression.RightChild).Value is string);

                            identifier = (string)((LiteralNode)propExpression.RightChild).Value;
                        }

                        if (string.CompareOrdinal(propName, "Path") == 0)
                        {
                            Debug.Assert(propExpression.RightChild.NodeType == ParseNodeType.Literal);
                            Debug.Assert(((LiteralNode)propExpression.RightChild).Value is string);

                            path = (string)((LiteralNode)propExpression.RightChild).Value;
                        }
                        else if (string.CompareOrdinal(propName, "DelayLoad") == 0)
                        {
                            Debug.Assert(propExpression.RightChild.NodeType == ParseNodeType.Literal);
                            Debug.Assert(((LiteralNode)propExpression.RightChild).Value is bool);

                            delayLoad = (bool)((LiteralNode)propExpression.RightChild).Value;
                        }
                    }
                }

                ScriptReference reference = symbols.GetDependency(name, out bool newReference);
                reference.Path = path;
                reference.DelayLoaded = delayLoad;

                if (newReference)
                {
                    reference.Identifier = identifier;
                }
            }

            if (GetScriptTemplate(compilationUnits, out string template))
            {
                options.ScriptInfo.Template = template;
            }

            GetAssemblyMetadata(compilationUnits, out string description, out string copyright, out string version);

            if (description != null)
            {
                options.ScriptInfo.Description = description;
            }

            if (copyright != null)
            {
                options.ScriptInfo.Copyright = copyright;
            }

            if (version != null)
            {
                options.ScriptInfo.Version = version;
            }
        }

        private EnumerationFieldSymbol BuildEnumField(EnumerationFieldNode fieldNode, TypeSymbol typeSymbol)
        {
            Debug.Assert(typeSymbol is EnumerationSymbol);
            EnumerationSymbol enumSymbol = (EnumerationSymbol)typeSymbol;

            TypeSymbol fieldTypeSymbol;

            if (enumSymbol.UseNamedValues)
            {
                fieldTypeSymbol = symbols.ResolveIntrinsicType(IntrinsicType.String);
            }
            else
            {
                fieldTypeSymbol = symbols.ResolveIntrinsicType(IntrinsicType.Integer);
            }

            EnumerationFieldSymbol fieldSymbol =
                new EnumerationFieldSymbol(fieldNode.Name, typeSymbol, fieldNode.Value, fieldTypeSymbol);
            BuildMemberDetails(fieldSymbol, typeSymbol, fieldNode, fieldNode.Attributes);

            return fieldSymbol;
        }

        private EventSymbol BuildEvent(EventDeclarationNode eventNode, TypeSymbol typeSymbol)
        {
            TypeSymbol handlerType = typeSymbol.SymbolSet.ResolveType(eventNode.Type, symbolTable, typeSymbol);
            Debug.Assert(handlerType != null);

            if (handlerType != null)
            {
                EventSymbol eventSymbol = new EventSymbol(eventNode.Name, typeSymbol, handlerType);
                BuildMemberDetails(eventSymbol, typeSymbol, eventNode, eventNode.Attributes);

                if (eventNode.IsField)
                {
                    eventSymbol.SetImplementationState(SymbolImplementationFlags.Generated);
                }
                else
                {
                    if ((eventNode.Modifiers & Modifiers.Abstract) != 0)
                    {
                        eventSymbol.SetImplementationState(SymbolImplementationFlags.Abstract);
                    }
                    else if ((eventNode.Modifiers & Modifiers.Override) != 0)
                    {
                        eventSymbol.SetImplementationState(SymbolImplementationFlags.Override);
                    }
                }

                if (typeSymbol.IsApplicationType == false)
                {
                    AttributeNode eventAttribute = AttributeNode.FindAttribute(eventNode.Attributes, "ScriptEvent");

                    if (eventAttribute != null && eventAttribute.Arguments != null &&
                        eventAttribute.Arguments.Count == 2)
                    {
                        string addAccessor = (string)((LiteralNode)eventAttribute.Arguments[0]).Value;
                        string removeAccessor = (string)((LiteralNode)eventAttribute.Arguments[1]).Value;

                        eventSymbol.SetAccessors(addAccessor, removeAccessor);
                    }
                }

                return eventSymbol;
            }

            return null;
        }

        private FieldSymbol BuildField(FieldDeclarationNode fieldNode, TypeSymbol typeSymbol)
        {
            TypeSymbol fieldType = typeSymbol.SymbolSet.ResolveType(fieldNode.Type, symbolTable, typeSymbol);
            Debug.Assert(fieldType != null);

            if (fieldType != null)
            {
                FieldSymbol symbol = new FieldSymbol(fieldNode.Name, typeSymbol, fieldType);
                BuildMemberDetails(symbol, typeSymbol, fieldNode, fieldNode.Attributes);

                if (fieldNode.Initializers.Count != 0)
                {
                    VariableInitializerNode initializer = (VariableInitializerNode)fieldNode.Initializers[0];

                    if (initializer.Value != null)
                    {
                        symbol.SetImplementationState( /* hasInitializer */ true);
                    }
                }

                if (fieldNode.NodeType == ParseNodeType.ConstFieldDeclaration)
                {
                    Debug.Assert(fieldNode.Initializers.Count == 1);

                    VariableInitializerNode initializer = (VariableInitializerNode)fieldNode.Initializers[0];

                    if (initializer.Value != null && initializer.Value.NodeType == ParseNodeType.Literal)
                    {
                        symbol.SetConstant();
                        symbol.Value = ((LiteralToken)initializer.Value.Token).LiteralValue;
                    }

                    // TODO: Handle other constant cases that can be evaluated at compile
                    //       time (eg. combining enum flags)
                }

                return symbol;
            }

            return null;
        }

        private IndexerSymbol BuildIndexer(IndexerDeclarationNode indexerNode, TypeSymbol typeSymbol)
        {
            TypeSymbol indexerType = typeSymbol.SymbolSet.ResolveType(indexerNode.Type, symbolTable, typeSymbol);
            Debug.Assert(indexerType != null);

            if (indexerType != null)
            {
                IndexerSymbol indexer = new IndexerSymbol(typeSymbol, indexerType);
                BuildMemberDetails(indexer, typeSymbol, indexerNode, indexerNode.Attributes);

                if (AttributeNode.FindAttribute(indexerNode.Attributes, "ScriptField") != null)
                {
                    indexer.SetScriptIndexer();
                }

                SymbolImplementationFlags implFlags = SymbolImplementationFlags.Regular;

                if (indexerNode.SetAccessor == null)
                {
                    implFlags |= SymbolImplementationFlags.ReadOnly;
                }

                if ((indexerNode.Modifiers & Modifiers.Abstract) != 0)
                {
                    implFlags |= SymbolImplementationFlags.Abstract;
                }
                else if ((indexerNode.Modifiers & Modifiers.Override) != 0)
                {
                    implFlags |= SymbolImplementationFlags.Override;
                }

                indexer.SetImplementationState(implFlags);

                Debug.Assert(indexerNode.Parameters.Count != 0);

                foreach (ParameterNode parameterNode in indexerNode.Parameters)
                {
                    ParameterSymbol paramSymbol = BuildParameter(parameterNode, indexer);

                    if (paramSymbol != null)
                    {
                        paramSymbol.SetParseContext(parameterNode);
                        indexer.AddParameter(paramSymbol);
                    }
                }

                indexer.AddParameter(new ParameterSymbol("value", indexer, indexerType, ParameterMode.In));

                return indexer;
            }

            return null;
        }

        private void BuildInterfaceAssociations(ClassSymbol classSymbol)
        {
            if (classSymbol.PrimaryPartialClass != classSymbol)
            {
                // Don't build interface associations for non-primary partial classes.
                return;
            }

            Dictionary<string, MemberSymbol> interfaceMemberSymbols = new Dictionary<string, MemberSymbol>();
            AggregateInterfaceMembers(classSymbol.Interfaces, interfaceMemberSymbols);

            if (interfaceMemberSymbols.Count > 0)
            {
                foreach (MemberSymbol memberSymbol in interfaceMemberSymbols.Values)
                {
                    MemberSymbol associatedSymbol = classSymbol.GetMember(memberSymbol.Name);

                    if (associatedSymbol != null)
                    {
                        associatedSymbol.SetInterfaceMember(memberSymbol);
                    }
                }
            }
        }

        private void AggregateInterfaceMembers(ICollection<InterfaceSymbol> subInterfaceCollection,
                                               Dictionary<string, MemberSymbol> aggregateMemberCollection)
        {
            if (subInterfaceCollection == null)
            {
                return;
            }

            foreach (InterfaceSymbol newInterfaceSymbol in subInterfaceCollection)
            {
                AddInterfaceMembers(newInterfaceSymbol.Members, aggregateMemberCollection);
                AggregateInterfaceMembers(newInterfaceSymbol.Interfaces, aggregateMemberCollection);
            }
        }

        private void AddInterfaceMembers(ICollection<MemberSymbol> newMemberSymbols,
                                         Dictionary<string, MemberSymbol> aggregateMemberCollection)
        {
            if (newMemberSymbols == null)
            {
                return;
            }

            foreach (MemberSymbol newMemberSymbol in newMemberSymbols)
                if (!aggregateMemberCollection.ContainsKey(newMemberSymbol.Name))
                {
                    aggregateMemberCollection[newMemberSymbol.Name] = newMemberSymbol;
                }
        }

        private void BuildMemberDetails(MemberSymbol memberSymbol, TypeSymbol typeSymbol, MemberNode memberNode,
                                        ParseNodeList attributes)
        {
            if (memberSymbol.Type != SymbolType.EnumerationField)
            {
                memberSymbol.SetVisibility(GetVisibility(memberNode, typeSymbol));
            }

            AttributeNode nameAttribute = AttributeNode.FindAttribute(attributes, "ScriptName");

            if (nameAttribute != null && nameAttribute.Arguments != null &&
                nameAttribute.Arguments.Count != 0)
            {
                string name = null;
                bool preserveCase = false;
                bool preserveName = false;

                foreach (ParseNode argNode in nameAttribute.Arguments)
                {
                    Debug.Assert(argNode.NodeType == ParseNodeType.Literal ||
                                 argNode.NodeType == ParseNodeType.BinaryExpression);

                    if (argNode.NodeType == ParseNodeType.Literal)
                    {
                        Debug.Assert(((LiteralNode)argNode).Value is string);
                        name = (string)((LiteralNode)argNode).Value;
                        preserveName = preserveCase = true;

                        break;
                    }

                    BinaryExpressionNode propSetNode = (BinaryExpressionNode)argNode;

                    if (string.CompareOrdinal(((NameNode)propSetNode.LeftChild).Name, "PreserveName") == 0)
                    {
                        preserveName = (bool)((LiteralNode)propSetNode.RightChild).Value;
                    }
                    else
                    {
                        preserveCase = (bool)((LiteralNode)propSetNode.RightChild).Value;

                        if (preserveCase)
                        {
                            preserveName = true;

                            break;
                        }
                    }
                }

                if (string.IsNullOrEmpty(name) == false)
                {
                    memberSymbol.SetTransformedName(name);
                }
                else
                {
                    memberSymbol.SetNameCasing(preserveCase);

                    if (preserveName)
                    {
                        memberSymbol.DisableNameTransformation();
                    }
                }
            }
        }

        private void BuildMembers(TypeSymbol typeSymbol)
        {
            if (typeSymbol.Type == SymbolType.Delegate)
            {
                DelegateTypeNode delegateNode = (DelegateTypeNode)typeSymbol.ParseContext;

                TypeSymbol returnType =
                    typeSymbol.SymbolSet.ResolveType(delegateNode.ReturnType, symbolTable, typeSymbol);
                Debug.Assert(returnType != null);

                if (returnType != null)
                {
                    MethodSymbol invokeMethod =
                        new MethodSymbol("Invoke", typeSymbol, returnType, MemberVisibility.Public);
                    invokeMethod.SetTransformedName(string.Empty);

                    // Mark the method as abstract, as there is no actual implementation of the method
                    // to be generated
                    invokeMethod.SetImplementationState(SymbolImplementationFlags.Abstract);

                    typeSymbol.AddMember(invokeMethod);
                }

                return;
            }

            CustomTypeNode typeNode = (CustomTypeNode)typeSymbol.ParseContext;

            foreach (MemberNode member in typeNode.Members)
            {
                var nodeAttributes = member.Attributes.Cast<AttributeNode>();

                // skip symbol generation for members decorated with [ScriptIgnore]
                if (nodeAttributes.Any(a => a.TypeName == DSharpStringResources.SCRIPT_IGNORE_ATTRIBUTE))
                {
                    continue;
                }

                MemberSymbol memberSymbol = null;

                switch (member.NodeType)
                {
                    case ParseNodeType.FieldDeclaration:
                    case ParseNodeType.ConstFieldDeclaration:
                        memberSymbol = BuildField((FieldDeclarationNode)member, typeSymbol);

                        break;
                    case ParseNodeType.PropertyDeclaration:
                        memberSymbol = BuildPropertyAsField((PropertyDeclarationNode)member, typeSymbol);

                        if (memberSymbol == null)
                        {
                            memberSymbol = BuildProperty((PropertyDeclarationNode)member, typeSymbol);
                        }

                        break;
                    case ParseNodeType.IndexerDeclaration:
                        memberSymbol = BuildIndexer((IndexerDeclarationNode)member, typeSymbol);

                        break;
                    case ParseNodeType.ConstructorDeclaration:
                    case ParseNodeType.MethodDeclaration:

                        if ((member.Modifiers & Modifiers.Extern) != 0)
                        {
                            // Extern methods are there for defining overload signatures, so
                            // we just skip them as far as metadata goes. The validator has
                            // taken care of the requirements/constraints around use of extern methods.
                            continue;
                        }

                        memberSymbol = BuildMethod((MethodDeclarationNode)member, typeSymbol);

                        break;
                    case ParseNodeType.EventDeclaration:
                        memberSymbol = BuildEvent((EventDeclarationNode)member, typeSymbol);

                        break;
                    case ParseNodeType.EnumerationFieldDeclaration:
                        memberSymbol = BuildEnumField((EnumerationFieldNode)member, typeSymbol);

                        break;
                }

                if (memberSymbol != null)
                {
                    memberSymbol.SetParseContext(member);

                    if (typeSymbol.IsApplicationType == false &&
                        (memberSymbol.Type == SymbolType.Constructor ||
                         typeSymbol.GetMember(memberSymbol.Name) != null))
                    {
                        // If the type is an imported type, then it is allowed to contain
                        // overloads, and we're simply going to ignore its existence, as long
                        // as one overload has been added to the member table.
                        continue;
                    }

                    typeSymbol.AddMember(memberSymbol);

                    if (typeSymbol.Type == SymbolType.Class && memberSymbol.Type == SymbolType.Event)
                    {
                        EventSymbol eventSymbol = (EventSymbol)memberSymbol;

                        if (eventSymbol.DefaultImplementation)
                        {
                            // Add a private field that will serve as the backing member
                            // later on in the conversion (eg. in non-event expressions)
                            MemberVisibility visibility = MemberVisibility.PrivateInstance;

                            if ((eventSymbol.Visibility & MemberVisibility.Static) != 0)
                            {
                                visibility |= MemberVisibility.Static;
                            }

                            FieldSymbol fieldSymbol =
                                new FieldSymbol("__" + Utility.CreateCamelCaseName(eventSymbol.Name), typeSymbol,
                                    eventSymbol.AssociatedType);
                            fieldSymbol.SetVisibility(visibility);
                            fieldSymbol.SetParseContext(((EventDeclarationNode)eventSymbol.ParseContext).Field);

                            typeSymbol.AddMember(fieldSymbol);
                        }
                    }
                }
            }
        }

        private MethodSymbol BuildMethod(MethodDeclarationNode methodNode, TypeSymbol typeSymbol)
        {
            MethodSymbol method = null;

            if (methodNode.NodeType == ParseNodeType.ConstructorDeclaration)
            {
                method = new ConstructorSymbol(typeSymbol, (methodNode.Modifiers & Modifiers.Static) != 0);
            }
            else
            {
                TypeSymbol returnType = typeSymbol.SymbolSet.ResolveType(methodNode.Type, symbolTable, typeSymbol);
                Debug.Assert(returnType != null);

                if (returnType != null)
                {
                    method = new MethodSymbol(methodNode.Name, typeSymbol, returnType, methodNode.IsExensionMethod);
<<<<<<< HEAD
=======

                    if (methodNode.TypeParameters.Any())
                    {
                        BuildMethodGenericArguments(method, methodNode, typeSymbol);
                    }

>>>>>>> 7af6b63f
                    BuildMemberDetails(method, typeSymbol, methodNode, methodNode.Attributes);

                    ICollection<string> conditions = null;

                    foreach (AttributeNode attrNode in methodNode.Attributes)
                        if (attrNode.TypeName.Equals("Conditional", StringComparison.Ordinal))
                        {
                            if (conditions == null)
                            {
                                conditions = new List<string>();
                            }

                            Debug.Assert(attrNode.Arguments[0] is LiteralNode);
                            Debug.Assert(((LiteralNode)attrNode.Arguments[0]).Value is string);

                            conditions.Add((string)((LiteralNode)attrNode.Arguments[0]).Value);
                        }

                    if (conditions != null)
                    {
                        method.SetConditions(conditions);
                    }

                    if (typeSymbol.IsApplicationType == false)
                    {
                        foreach (AttributeNode attrNode in methodNode.Attributes)
                            if (attrNode.TypeName.Equals("ScriptMethod", StringComparison.Ordinal))
                            {
                                Debug.Assert(attrNode.Arguments[0] is LiteralNode);
                                Debug.Assert(((LiteralNode)attrNode.Arguments[0]).Value is string);

                                method.SetSelector((string)((LiteralNode)attrNode.Arguments[0]).Value);

                                break;
                            }
                    }
                }
            }

            if (method != null)
            {
                if ((methodNode.Modifiers & Modifiers.Abstract) != 0)
                {
                    method.SetImplementationState(SymbolImplementationFlags.Abstract);
                }
                else if ((methodNode.Modifiers & Modifiers.Override) != 0)
                {
                    method.SetImplementationState(SymbolImplementationFlags.Override);
                }

                if (methodNode.Parameters != null && methodNode.Parameters.Count != 0)
                {
                    foreach (ParameterNode parameterNode in methodNode.Parameters)
                    {
                        ParameterSymbol paramSymbol = BuildParameter(parameterNode, method);

                        if (paramSymbol != null)
                        {
                            paramSymbol.SetParseContext(parameterNode);
                            method.AddParameter(paramSymbol);
                        }
                    }
                }

                string nodeTransformName = methodNode.Attributes.GetNodeTransformName();

                if (nodeTransformName != null)
                {
                    method.SetTransformName(nodeTransformName);
                }
            }

            return method;
        }

        private void BuildMethodGenericArguments(MethodSymbol method, MethodDeclarationNode methodNode, TypeSymbol typeSymbol)
        {
            List<GenericParameterSymbol> genericArguments = new List<GenericParameterSymbol>();

            for (var i = 0; i < methodNode.TypeParameters.Count; ++i)
            {
                TypeParameterNode genericParameter = (TypeParameterNode)methodNode.TypeParameters[i];

                GenericParameterSymbol arg =
                    new GenericParameterSymbol(i, genericParameter.NameNode.Name,
                        /* typeArgument */ false,
                        symbols.GlobalNamespace);

                var constraints = methodNode.Constraints
                    .Cast<TypeParameterConstraintNode>()
                    .Where(c => c.TypeParameter.Name == genericParameter.NameNode.Name)
                    .SelectMany(c => c.TypeConstraints)
                    .Select(c => typeSymbol.SymbolSet.ResolveType(c, symbolTable, typeSymbol))
                    .Distinct()
                    .ToList();

                var baseClass = constraints.OfType<ClassSymbol>().SingleOrDefault();
                var interfaces = constraints.OfType<InterfaceSymbol>().ToList();

                arg.SetInheritance(baseClass, interfaces);

                // add members for the interfaces
                foreach (var member in interfaces.SelectMany(x => x.Members).Distinct())
                {
                    arg.AddMember(member);
                }

                genericArguments.Add(arg);
            }

            method.AddGenericArguments(genericArguments);
        }

        private ParameterSymbol BuildParameter(ParameterNode parameterNode, MethodSymbol methodSymbol)
        {
            ParameterMode parameterMode = ParameterMode.In;

            if (parameterNode.Flags == ParameterFlags.Out ||
                parameterNode.Flags == ParameterFlags.Ref)
            {
                parameterMode = ParameterMode.InOut;
            }
            else if (parameterNode.Flags == ParameterFlags.Params)
            {
                parameterMode = ParameterMode.List;
            }

            TypeSymbol parameterType =
                methodSymbol.SymbolSet.ResolveType(parameterNode.Type, symbolTable, methodSymbol);

            Debug.Assert(parameterType != null);

            if (parameterType != null)
            {
                return new ParameterSymbol(parameterNode.Name, methodSymbol, parameterType, parameterMode, parameterNode.IsExtensionMethodTarget);
            }

            return null;
        }

        private ParameterSymbol BuildParameter(ParameterNode parameterNode, IndexerSymbol indexerSymbol)
        {
            TypeSymbol parameterType =
                indexerSymbol.SymbolSet.ResolveType(parameterNode.Type, symbolTable, indexerSymbol);
            Debug.Assert(parameterType != null);

            if (parameterType != null)
            {
                return new ParameterSymbol(parameterNode.Name, indexerSymbol, parameterType, ParameterMode.In);
            }

            return null;
        }

        private PropertySymbol BuildProperty(PropertyDeclarationNode propertyNode, TypeSymbol typeSymbol)
        {
            TypeSymbol propertyType = typeSymbol.SymbolSet.ResolveType(propertyNode.Type, symbolTable, typeSymbol);
            Debug.Assert(propertyType != null);

            if (propertyType != null)
            {
                PropertySymbol property = new PropertySymbol(propertyNode.Name, typeSymbol, propertyType);
                BuildMemberDetails(property, typeSymbol, propertyNode, propertyNode.Attributes);
                property.SetNameCasing(true);
                SymbolImplementationFlags implFlags = SymbolImplementationFlags.Regular;

                if (propertyNode.SetAccessor == null)
                {
                    implFlags |= SymbolImplementationFlags.ReadOnly;
                }

                if ((propertyNode.Modifiers & Modifiers.Abstract) != 0)
                {
                    implFlags |= SymbolImplementationFlags.Abstract;
                }
                else if ((propertyNode.Modifiers & Modifiers.Override) != 0)
                {
                    implFlags |= SymbolImplementationFlags.Override;
                }

                property.SetImplementationState(implFlags);

                property.AddParameter(new ParameterSymbol("value", property, propertyType, ParameterMode.In));

                return property;
            }

            return null;
        }

        private FieldSymbol BuildPropertyAsField(PropertyDeclarationNode propertyNode, TypeSymbol typeSymbol)
        {
            AttributeNode scriptFieldAttribute = AttributeNode.FindAttribute(propertyNode.Attributes, "ScriptField");

            if (scriptFieldAttribute == null)
            {
                return null;
            }

            TypeSymbol fieldType = typeSymbol.SymbolSet.ResolveType(propertyNode.Type, symbolTable, typeSymbol);
            Debug.Assert(fieldType != null);

            if (fieldType != null)
            {
                FieldSymbol symbol = new FieldSymbol(propertyNode.Name, typeSymbol, fieldType);
                BuildMemberDetails(symbol, typeSymbol, propertyNode, propertyNode.Attributes);

                string nodeTransformName = propertyNode.Attributes.GetNodeTransformName();

                if (nodeTransformName != null)
                {
                    symbol.SetTransformName(nodeTransformName);
                }

                return symbol;
            }

            return null;
        }

        private void BuildResources(ResourcesSymbol resourcesSymbol)
        {
            ICollection<ResXItem> items = symbols.GetResources(resourcesSymbol.Name).Values;

            if (items.Count != 0)
            {
                foreach (ResXItem item in items)
                {
                    FieldSymbol fieldSymbol = resourcesSymbol.GetMember(item.Name) as FieldSymbol;
                    Debug.Assert(fieldSymbol != null);

                    if (fieldSymbol != null)
                    {
                        fieldSymbol.Value = item.Value;
                    }
                }
            }
        }

        private TypeSymbol BuildType(UserTypeNode typeNode, NamespaceSymbol namespaceSymbol)
        {
            Debug.Assert(typeNode != null);
            Debug.Assert(namespaceSymbol != null);

            TypeSymbol typeSymbol = null;
            ParseNodeList attributes = typeNode.Attributes;

            if (typeNode.Type == TokenType.Class || typeNode.Type == TokenType.Struct)
            {
                CustomTypeNode customTypeNode = (CustomTypeNode)typeNode;
                Debug.Assert(customTypeNode != null);

                if (AttributeNode.FindAttribute(attributes, "ScriptObject") != null)
                {
                    typeSymbol = new RecordSymbol(typeNode.Name, namespaceSymbol);
                }
                else if (AttributeNode.FindAttribute(attributes, "ScriptResources") != null)
                {
                    typeSymbol = new ResourcesSymbol(typeNode.Name, namespaceSymbol);
                }
                else
                {
                    typeSymbol = new ClassSymbol(typeNode.Name, namespaceSymbol);

                    NameNode baseTypeNameNode = null;

                    if (customTypeNode.BaseTypes.Count != 0)
                    {
                        baseTypeNameNode = customTypeNode.BaseTypes[0] as NameNode;
                    }
                }
            }
            else if (typeNode.Type == TokenType.Interface)
            {
                typeSymbol = new InterfaceSymbol(typeNode.Name, namespaceSymbol);
            }
            else if (typeNode.Type == TokenType.Enum)
            {
                bool flags = false;

                AttributeNode flagsAttribute = AttributeNode.FindAttribute(typeNode.Attributes, "Flags");

                if (flagsAttribute != null)
                {
                    flags = true;
                }

                typeSymbol = new EnumerationSymbol(typeNode.Name, namespaceSymbol, flags);
            }
            else if (typeNode.Type == TokenType.Delegate)
            {
                typeSymbol = new DelegateSymbol(typeNode.Name, namespaceSymbol);
                typeSymbol.SetTransformedName("Function");
                typeSymbol.SetIgnoreNamespace();
            }

            Debug.Assert(typeSymbol != null, "Unexpected type node " + typeNode.Type);

            if (typeSymbol != null)
            {
                if (typeNode.Modifiers.HasFlag(Modifiers.Public))
                {
                    typeSymbol.IsPublic = true;
                }
                else if (typeNode.Modifiers.HasFlag(Modifiers.Internal))
                {
                    typeSymbol.IsInternal = true;
                }

                BuildType(typeSymbol, typeNode);
            }

            return typeSymbol;
        }

        private void BuildType(TypeSymbol typeSymbol, UserTypeNode typeNode)
        {
            Debug.Assert(typeSymbol != null);
            Debug.Assert(typeNode != null);

            ParseNodeList attributes = typeNode.Attributes;

            if (AttributeNode.FindAttribute(attributes, "ScriptImport") != null)
            {
                ScriptReference dependency = null;

                AttributeNode dependencyAttribute = AttributeNode.FindAttribute(attributes, "ScriptDependency");

                if (dependencyAttribute != null)
                {
                    string dependencyIdentifier = null;

                    Debug.Assert(dependencyAttribute.Arguments.Count != 0 &&
                                 dependencyAttribute.Arguments[0].NodeType == ParseNodeType.Literal);
                    Debug.Assert(((LiteralNode)dependencyAttribute.Arguments[0]).Value is string);
                    string dependencyName = (string)((LiteralNode)dependencyAttribute.Arguments[0]).Value;

                    if (dependencyAttribute.Arguments.Count > 1)
                    {
                        Debug.Assert(dependencyAttribute.Arguments[1] is BinaryExpressionNode);

                        BinaryExpressionNode propExpression = (BinaryExpressionNode)dependencyAttribute.Arguments[1];
                        Debug.Assert(propExpression.LeftChild.NodeType == ParseNodeType.Name &&
                                     string.CompareOrdinal(((NameNode)propExpression.LeftChild).Name, "Identifier") ==
                                     0);

                        Debug.Assert(propExpression.RightChild.NodeType == ParseNodeType.Literal);
                        Debug.Assert(((LiteralNode)propExpression.RightChild).Value is string);

                        dependencyIdentifier = (string)((LiteralNode)propExpression.RightChild).Value;
                    }

                    dependency = new ScriptReference(dependencyName, dependencyIdentifier);
                }

                typeSymbol.SetImported(dependency);

                if (AttributeNode.FindAttribute(attributes, "ScriptIgnoreNamespace") != null ||
                    dependency == null)
                {
                    typeSymbol.SetIgnoreNamespace();
                }
                else
                {
                    typeSymbol.ScriptNamespace = dependency.Identifier;
                }
            }

            if (AttributeNode.FindAttribute(attributes, "PreserveName") != null)
            {
                typeSymbol.DisableNameTransformation();
            }

            string scriptName = attributes.GetAttributeValue("ScriptName");

            if (scriptName != null)
            {
                typeSymbol.SetTransformedName(scriptName);
            }

            if (typeNode.Type == TokenType.Class || typeNode.Type == TokenType.Struct)
            {
                AttributeNode extensionAttribute = AttributeNode.FindAttribute(attributes, "ScriptExtension");

                if (extensionAttribute != null)
                {
                    Debug.Assert(extensionAttribute.Arguments[0] is LiteralNode);
                    Debug.Assert(((LiteralNode)extensionAttribute.Arguments[0]).Value is string);

                    string extendee = (string)((LiteralNode)extensionAttribute.Arguments[0]).Value;
                    Debug.Assert(string.IsNullOrEmpty(extendee) == false);

                    ((ClassSymbol)typeSymbol).SetExtenderClass(extendee);
                }

                AttributeNode moduleAttribute = AttributeNode.FindAttribute(attributes, "ScriptModule");

                if (moduleAttribute != null)
                {
                    ((ClassSymbol)typeSymbol).SetModuleClass();
                }

                if ((typeNode.Modifiers & Modifiers.Static) != 0)
                {
                    ((ClassSymbol)typeSymbol).SetStaticClass();
                }
            }

            if (typeNode.Type == TokenType.Enum)
            {
                AttributeNode constantsAttribute = AttributeNode.FindAttribute(attributes, "ScriptConstants");

                if (constantsAttribute != null)
                {
                    bool useNames = false;

                    if (constantsAttribute.Arguments != null && constantsAttribute.Arguments.Count != 0)
                    {
                        Debug.Assert(constantsAttribute.Arguments[0] is BinaryExpressionNode);

                        BinaryExpressionNode propExpression = (BinaryExpressionNode)constantsAttribute.Arguments[0];
                        Debug.Assert(propExpression.LeftChild.NodeType == ParseNodeType.Name &&
                                     string.CompareOrdinal(((NameNode)propExpression.LeftChild).Name, "UseNames") ==
                                     0);

                        Debug.Assert(propExpression.RightChild.NodeType == ParseNodeType.Literal);
                        Debug.Assert(((LiteralNode)propExpression.RightChild).Value is bool);

                        useNames = (bool)((LiteralNode)propExpression.RightChild).Value;
                    }

                    if (useNames)
                    {
                        ((EnumerationSymbol)typeSymbol).SetNamedValues();
                    }
                    else
                    {
                        ((EnumerationSymbol)typeSymbol).SetNumericValues();
                    }
                }
            }
        }

        private void BuildTypeInheritance(ClassSymbol classSymbol)
        {
            if (classSymbol.PrimaryPartialClass != classSymbol)
            {
                // Don't build type inheritance for non-primary partial classes.
                return;
            }

            CustomTypeNode customTypeNode = (CustomTypeNode)classSymbol.ParseContext;

            if (customTypeNode.BaseTypes != null && customTypeNode.BaseTypes.Count != 0)
            {
                ClassSymbol baseClass = null;
                List<InterfaceSymbol> interfaces = null;

                foreach (NameNode node in customTypeNode.BaseTypes)
                {
                    string nodeName = node.Name;

                    if (node is GenericNameNode genericNameNode)
                    {
                        nodeName += $"`{genericNameNode.TypeArguments.Count}";
                    }

                    TypeSymbol baseTypeSymbol =
                        (TypeSymbol)symbolTable.FindSymbol(nodeName, classSymbol, SymbolFilter.Types);

                    Debug.Assert(baseTypeSymbol != null);

                    if (baseTypeSymbol.Type == SymbolType.Class)
                    {
                        Debug.Assert(baseClass == null);
                        baseClass = (ClassSymbol)baseTypeSymbol;
                    }
                    else
                    {
                        Debug.Assert(baseTypeSymbol.Type == SymbolType.Interface);

                        if (interfaces == null)
                        {
                            interfaces = new List<InterfaceSymbol>();
                        }

                        interfaces.Add((InterfaceSymbol)baseTypeSymbol);
                    }
                }

                if (baseClass != null || interfaces != null)
                {
                    classSymbol.SetInheritance(baseClass, interfaces);
                }
            }
        }

        private void BuildTypeInheritance(InterfaceSymbol interfaceSymbol)
        {
            CustomTypeNode customTypeNode = (CustomTypeNode)interfaceSymbol.ParseContext;

            if (customTypeNode.BaseTypes != null && customTypeNode.BaseTypes.Count != 0)
            {
                List<InterfaceSymbol> interfaces = null;

                foreach (NameNode node in customTypeNode.BaseTypes)
                {
                    string nodeName = node.Name;

                    if (node is GenericNameNode genericNameNode)
                    {
                        nodeName += $"`{genericNameNode.TypeArguments.Count}";
                    }

                    TypeSymbol baseTypeSymbol =
                        (TypeSymbol)symbolTable.FindSymbol(nodeName, interfaceSymbol, SymbolFilter.Types);

                    Debug.Assert(baseTypeSymbol.Type == SymbolType.Interface);

                    if (interfaces == null)
                    {
                        interfaces = new List<InterfaceSymbol>();
                    }

                    interfaces.Add((InterfaceSymbol)baseTypeSymbol);
                }

                if (interfaces != null)
                {
                    interfaceSymbol.SetInheritance(interfaces);
                }
            }
        }

        private void GetAssemblyMetadata(ParseNodeList compilationUnits, out string description, out string copyright,
                                         out string version)
        {
            description = null;
            copyright = null;
            version = null;

            foreach (CompilationUnitNode compilationUnit in compilationUnits)
                foreach (AttributeBlockNode attribBlock in compilationUnit.Attributes)
                {
                    if (description == null)
                    {
                        description = attribBlock.Attributes.GetAttributeValue(nameof(AssemblyDescriptionAttribute));
                    }

                    if (copyright == null)
                    {
                        copyright = attribBlock.Attributes.GetAttributeValue(nameof(AssemblyCopyrightAttribute));
                    }

                    if (version == null)
                    {
                        version = attribBlock.Attributes.GetAttributeValue(nameof(AssemblyFileVersionAttribute));
                    }
                }
        }

        private string GetAssemblyScriptName(ParseNodeList compilationUnits)
        {
            foreach (CompilationUnitNode compilationUnit in compilationUnits)
                foreach (AttributeBlockNode attribBlock in compilationUnit.Attributes)
                {
                    string scriptName = attribBlock.Attributes.GetAttributeValue("ScriptAssembly");

                    if (scriptName != null)
                    {
                        return scriptName;
                    }
                }

            return options.AssemblyName;
        }

        private List<AttributeNode> GetAttributes(ParseNodeList compilationUnits, string attributeName)
        {
            List<AttributeNode> attributes = new List<AttributeNode>();

            foreach (CompilationUnitNode compilationUnit in compilationUnits)
                foreach (AttributeBlockNode attribBlock in compilationUnit.Attributes)
                    foreach (AttributeNode attribNode in attribBlock.Attributes)
                        if (attribNode.TypeName.Equals(attributeName, StringComparison.Ordinal))
                        {
                            attributes.Add(attribNode);
                        }

            return attributes;
        }

        private bool GetScriptTemplate(ParseNodeList compilationUnits, out string template)
        {
            template = null;

            foreach (CompilationUnitNode compilationUnit in compilationUnits)
                foreach (AttributeBlockNode attribBlock in compilationUnit.Attributes)
                {
                    template = attribBlock.Attributes.GetAttributeValue("ScriptTemplate");

                    if (template != null)
                    {
                        return true;
                    }
                }

            return false;
        }

        private MemberVisibility GetVisibility(MemberNode node, TypeSymbol typeSymbol)
        {
            if (typeSymbol.Type == SymbolType.Interface)
            {
                return MemberVisibility.Public;
            }

            MemberVisibility visibility = MemberVisibility.PrivateInstance;

            if ((node.Modifiers & Modifiers.Static) != 0 ||
                node.NodeType == ParseNodeType.ConstFieldDeclaration)
            {
                visibility |= MemberVisibility.Static;
            }

            if ((node.Modifiers & Modifiers.Public) != 0)
            {
                visibility |= MemberVisibility.Public;
            }
            else
            {
                if ((node.Modifiers & Modifiers.Protected) != 0)
                {
                    visibility |= MemberVisibility.Protected;
                }

                if ((node.Modifiers & Modifiers.Internal) != 0)
                {
                    visibility |= MemberVisibility.Internal;
                }
            }

            return visibility;
        }
    }
}<|MERGE_RESOLUTION|>--- conflicted
+++ resolved
@@ -241,24 +241,9 @@
                 }
         }
 
-<<<<<<< HEAD
         private void StoreExtensionMethods(SymbolSet symbols, List<TypeSymbol> types)
         {
             var typesWithExtensionMethods = types.Where(symbol => symbol.IsPublic || symbol.IsInternal).Select(type =>
-=======
-            //Store Extension types in a global lookup
-            foreach ((TypeSymbol type, IEnumerable<MethodSymbol> methods) in FetchTypesWithExtensionMethods(types))
-            {
-                foreach(var method in methods)
-                {
-                    string typeToExtend = method.Parameters[0].ValueType.FullName;
-                    symbols.AddExtensionType(typeToExtend, method.Name, method);
-                }
-            }
-
-            // Load resource values
-            if (this.symbols.HasResources)
->>>>>>> 7af6b63f
             {
                 return (type, type.Members.Where(m => IsExtensionMethod(m)).Cast<MethodSymbol>());
             });
@@ -314,24 +299,20 @@
         }
 
         private static bool IsExtensionMethod(MemberSymbol memberSymbol)
+        }
+
+        private IEnumerable<(TypeSymbol, IEnumerable<MethodSymbol>)> FetchTypesWithExtensionMethods(IEnumerable<TypeSymbol> typeSymbols)
+        {
+            return typeSymbols.Where(symbol => symbol.IsPublic || symbol.IsInternal).Select(type =>
+            {
+                return (type, type.Members.Where(m => IsExtensionMethod(m)).Cast<MethodSymbol>());
+            });
+        }
+
+        private static bool IsExtensionMethod(MemberSymbol memberSymbol)
         {
             return memberSymbol is MethodSymbol methodSymbol
                 && methodSymbol.IsExtensionMethod
-                && (memberSymbol.Visibility.HasFlag(MemberVisibility.Public) || memberSymbol.IsInternal);
-        }
-
-        private IEnumerable<(TypeSymbol, IEnumerable<MethodSymbol>)> FetchTypesWithExtensionMethods(IEnumerable<TypeSymbol> typeSymbols)
-        {
-            return typeSymbols.Where(symbol => symbol.IsPublic || symbol.IsInternal).Select(type =>
-            {
-                return (type, type.Members.Where(m => IsExtensionMethod(m)).Cast<MethodSymbol>());
-            });
-        }
-
-        private static bool IsExtensionMethod(MemberSymbol memberSymbol)
-        {
-            return memberSymbol is MethodSymbol methodSymbol 
-                && methodSymbol.IsExtensionMethod 
                 && (memberSymbol.Visibility.HasFlag(MemberVisibility.Public) || memberSymbol.IsInternal);
         }
 
@@ -863,15 +844,12 @@
                 if (returnType != null)
                 {
                     method = new MethodSymbol(methodNode.Name, typeSymbol, returnType, methodNode.IsExensionMethod);
-<<<<<<< HEAD
-=======
 
                     if (methodNode.TypeParameters.Any())
                     {
                         BuildMethodGenericArguments(method, methodNode, typeSymbol);
                     }
 
->>>>>>> 7af6b63f
                     BuildMemberDetails(method, typeSymbol, methodNode, methodNode.Attributes);
 
                     ICollection<string> conditions = null;
