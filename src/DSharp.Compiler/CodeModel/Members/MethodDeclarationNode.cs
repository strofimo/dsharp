﻿// MethodDeclarationNode.cs
// Script#/Core/Compiler
// This source code is subject to terms and conditions of the Apache License, Version 2.0.
//

using System.Linq;
using DSharp.Compiler.CodeModel.Attributes;
using DSharp.Compiler.CodeModel.Names;
using DSharp.Compiler.CodeModel.Statements;
using DSharp.Compiler.CodeModel.Tokens;

namespace DSharp.Compiler.CodeModel.Members
{
    internal class MethodDeclarationNode : MemberNode
    {
        private readonly NameNode interfaceType;
        private readonly AtomicNameNode name;
        private ParseNodeList constraints;
        private ParseNodeList typeParameters;

        public MethodDeclarationNode(Token token,
                                     ParseNodeList attributes,
                                     Modifiers modifiers,
                                     ParseNode returnType,
                                     NameNode interfaceType,
                                     AtomicNameNode name,
                                     ParseNodeList typeParameters,
                                     ParseNodeList formals,
                                     ParseNodeList constraints,
                                     BlockStatementNode body)
            : this(ParseNodeType.MethodDeclaration, token, attributes, modifiers, returnType, name, formals, body)
        {
            this.interfaceType = (NameNode) GetParentedNode(interfaceType);
            this.typeParameters = GetParentedNodeList(typeParameters);
            this.constraints = GetParentedNodeList(constraints);
        }

        protected MethodDeclarationNode(ParseNodeType nodeType, Token token,
                                        ParseNodeList attributes,
                                        Modifiers modifiers,
                                        ParseNode returnType,
                                        AtomicNameNode name,
                                        ParseNodeList formals,
                                        BlockStatementNode body)
            : base(nodeType, token)
        {
            Attributes = GetParentedNodeList(AttributeNode.GetAttributeList(attributes));
            Modifiers = modifiers;
            Type = GetParentedNode(returnType);
            this.name = (AtomicNameNode) GetParentedNode(name);
            Parameters = GetParentedNodeList(formals);
            Implementation = (BlockStatementNode) GetParentedNode(body);
        }

        public override ParseNodeList Attributes { get; }

        public BlockStatementNode Implementation { get; }

        public ParseNode InterfaceType => interfaceType;

        public override Modifiers Modifiers { get; }

        public override string Name => name.Name;

        public ParseNodeList Parameters { get; }

        public override ParseNode Type { get; }

        public bool IsExensionMethod => Parameters.FirstOrDefault()?.As<ParameterNode>().IsExtensionMethodTarget ?? false;
<<<<<<< HEAD
=======

        internal ParseNodeList TypeParameters => typeParameters;

        internal ParseNodeList Constraints => constraints;
>>>>>>> 7af6b63f
    }
}<|MERGE_RESOLUTION|>--- conflicted
+++ resolved
@@ -67,12 +67,9 @@
         public override ParseNode Type { get; }
 
         public bool IsExensionMethod => Parameters.FirstOrDefault()?.As<ParameterNode>().IsExtensionMethodTarget ?? false;
-<<<<<<< HEAD
-=======
 
         internal ParseNodeList TypeParameters => typeParameters;
 
         internal ParseNodeList Constraints => constraints;
->>>>>>> 7af6b63f
     }
 }