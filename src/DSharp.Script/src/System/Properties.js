﻿function createReadonlyProperty(instance, propertyName , value) {
    Object.defineProperty(instance, propertyName, {
        get: function () { return value; },
        enumerable: true
    });

    return value;
}

function createPropertyGet(obj, propertyName, fn) {
    Object.defineProperty(obj, propertyName, {
        configurable: true,
        enumerable: true,
        get: fn
    });
}

function createPropertySet(obj, propertyName, fn) {
    Object.defineProperty(obj, propertyName, {
        configurable: true,
        enumerable: true,
        set: fn
    });
}

function defineProperty(instance, propertyName, value) {
    var prop = value;
    Object.defineProperty(instance, propertyName, {
        get: function () { return prop; },
        set: function (value) { prop = value; },
<<<<<<< HEAD
        configurable: true,
=======
>>>>>>> 871714a1
        enumerable: true
    });
}
function initializeObject(obj, initializerMap) {
    if (!isValue(obj) || !isValue(initializerMap)) {
        return obj;
    }

    for (var prop in initializerMap) {
        obj[prop] = initializerMap[prop];
    }

    return obj;
}<|MERGE_RESOLUTION|>--- conflicted
+++ resolved
@@ -25,14 +25,19 @@
 
 function defineProperty(instance, propertyName, value) {
     var prop = value;
+
+    if (instance.hasOwnProperty(propertyName))
+    {
+        instance[propertyName] = prop;
+        return;
+    }
+
     Object.defineProperty(instance, propertyName, {
         get: function () { return prop; },
         set: function (value) { prop = value; },
-<<<<<<< HEAD
         configurable: true,
-=======
->>>>>>> 871714a1
-        enumerable: true
+        enumerable: true,
+        writable: true
     });
 }
 function initializeObject(obj, initializerMap) {
