--- conflicted
+++ resolved
@@ -348,12 +348,7 @@
         /// </summary>
         /// <param name="content">The DOM element to append.</param>
         /// <returns>The current jQueryObject</returns>
-<<<<<<< HEAD
         public jQueryObject Append(Element content) {
-=======
-        public jQueryObject Append(Element content)
-        {
->>>>>>> f7da0fe8
             return null;
         }
 
@@ -470,21 +465,15 @@
         /// </summary>
         /// <param name="content">The DOM element to insert.</param>
         /// <returns>The current jQueryObject</returns>
-<<<<<<< HEAD
         public jQueryObject Before(Element content) {
-=======
-        public jQueryObject Before(Element content)
-        {
->>>>>>> f7da0fe8
             return null;
         }
 
         /// <summary>
         /// Insert content before each element of the matching elements.
         /// </summary>
-        /// <param name="content">The jQueryObject containing the content.</param>
-        /// <returns>The current jQueryObject</returns>
-        public jQueryObject Before(jQueryObject content) {
+        /// <param name="content">The jQueryObject containing the content.</param>        /// <returns>The current jQueryObject</returns>
+        /// <returns>The current jQueryObject</returns>        public jQueryObject Before(jQueryObject content) {
             return null;
         }
 
@@ -2402,12 +2391,7 @@
         /// </summary>
         /// <param name="content">The DOM element to prepend.</param>
         /// <returns>The current jQueryObject</returns>
-<<<<<<< HEAD
         public jQueryObject Prepend(Element content) {
-=======
-        public jQueryObject Prepend(Element content)
-        {
->>>>>>> f7da0fe8
             return null;
         }
 
@@ -2416,12 +2400,7 @@
         /// </summary>
         /// <param name="content">The DOM elements to prepend.</param>
         /// <returns>The current jQueryObject</returns>
-<<<<<<< HEAD
         public jQueryObject Prepend(Element[] content) {
-=======
-        public jQueryObject Prepend(Element[] content)
-        {
->>>>>>> f7da0fe8
             return null;
         }
 
@@ -2459,12 +2438,7 @@
         /// </summary>
         /// <param name="target">The target to prepend to.</param>
         /// <returns>The current jQueryObject</returns>
-<<<<<<< HEAD
         public jQueryObject PrependTo(string target) {
-=======
-        public jQueryObject PrependTo(string target)
-        {
->>>>>>> f7da0fe8
             return null;
         }
 
@@ -2473,12 +2447,7 @@
         /// </summary>
         /// <param name="target">The DOM element to prepend to.</param>
         /// <returns>The current jQueryObject</returns>
-<<<<<<< HEAD
         public jQueryObject PrependTo(Element target) {
-=======
-        public jQueryObject PrependTo(Element target)
-        {
->>>>>>> f7da0fe8
             return null;
         }
 
@@ -2487,12 +2456,7 @@
         /// </summary>
         /// <param name="target">The jQueryObject to prepend to.</param>
         /// <returns>The current jQueryObject</returns>
-<<<<<<< HEAD
         public jQueryObject PrependTo(jQueryObject target) {
-=======
-        public jQueryObject PrependTo(jQueryObject target)
-        {
->>>>>>> f7da0fe8
             return null;
         }
 
@@ -3569,12 +3533,7 @@
         /// </summary>
         /// <param name="element">A DOM element specifying the structure.</param>
         /// <returns>The current jQueryObject.</returns>
-<<<<<<< HEAD
         public jQueryObject Wrap(Element element) {
-=======
-        public jQueryObject Wrap(Element element)
-        {
->>>>>>> f7da0fe8
             return null;
         }
 
@@ -3583,12 +3542,7 @@
         /// </summary>
         /// <param name="element">A jQueryObject specifying the structure.</param>
         /// <returns>The current jQueryObject.</returns>
-<<<<<<< HEAD
         public jQueryObject Wrap(jQueryObject element) {
-=======
-        public jQueryObject Wrap(jQueryObject element)
-        {
->>>>>>> f7da0fe8
             return null;
         }
 
@@ -3607,12 +3561,7 @@
         /// </summary>
         /// <param name="htmlSnippet">The HTML to wrap with.</param>
         /// <returns>The current jQueryObject.</returns>
-<<<<<<< HEAD
         public jQueryObject WrapAll(string htmlSnippet) {
-=======
-        public jQueryObject WrapAll(string htmlSnippet)
-        {
->>>>>>> f7da0fe8
             return null;
         }
 
@@ -3621,12 +3570,7 @@
         /// </summary>
         /// <param name="element">A DOM element specifying the structure.</param>
         /// <returns>The current jQueryObject.</returns>
-<<<<<<< HEAD
         public jQueryObject WrapAll(Element element) {
-=======
-        public jQueryObject WrapAll(Element element)
-        {
->>>>>>> f7da0fe8
             return null;
         }
 
@@ -3635,12 +3579,7 @@
         /// </summary>
         /// <param name="element">A jQueryObject specifying the structure.</param>
         /// <returns>The current jQueryObject.</returns>
-<<<<<<< HEAD
         public jQueryObject WrapAll(jQueryObject element) {
-=======
-        public jQueryObject WrapAll(jQueryObject element)
-        {
->>>>>>> f7da0fe8
             return null;
         }
 
@@ -3658,12 +3597,7 @@
         /// </summary>
         /// <param name="element">A DOM element specifying the structure.</param>
         /// <returns>The current jQueryObject.</returns>
-<<<<<<< HEAD
         public jQueryObject WrapInner(Element element) {
-=======
-        public jQueryObject WrapInner(Element element)
-        {
->>>>>>> f7da0fe8
             return null;
         }
 
@@ -3672,12 +3606,7 @@
         /// </summary>
         /// <param name="element">A jQueryObject specifying the structure.</param>
         /// <returns>The current jQueryObject.</returns>
-<<<<<<< HEAD
         public jQueryObject WrapInner(jQueryObject element) {
-=======
-        public jQueryObject WrapInner(jQueryObject element)
-        {
->>>>>>> f7da0fe8
             return null;
         }
 
