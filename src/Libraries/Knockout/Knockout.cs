// Knockout.cs
// Script#/Libraries/Knockout
// Copyright (c) Nikhil Kothari.
// Copyright (c) Microsoft Corporation.
// This source code is subject to terms and conditions of the Microsoft 
// Public License. A copy of the license can be found in License.txt.
//

using System;
using System.Collections;
using System.Collections.Generic;
using System.Html;
using System.Runtime.CompilerServices;

namespace KnockoutApi {

    /// <summary>
    /// Provides Knockout functionality.
    /// </summary>
    [Imported]
    [IgnoreNamespace]
    [ScriptName("ko")]
    public static class Knockout {

        /// <summary>
        /// Gets the mapping plugin which allows converting models to plain
        /// objects and JSON and vice-versa.
        /// </summary>
        [IntrinsicProperty]
        public static KnockoutMapping Mapping {
            get {
                return null;
            }
        }

        /// <summary>
        /// Provides access to the currently registered binding handlers.
        /// </summary>
        [IntrinsicProperty]
        public static Dictionary<string, BindingHandler> BindingHandlers {
            get {
                return null;
            }
        }

        /// <summary>
        /// Sets up bindings using the specified model.
        /// </summary>
        /// <param name="model">The model.</param>
        public static void ApplyBindings(object model) {
        }

        /// <summary>
        /// Sets up bindings within the specified root element using the specified the model.
        /// </summary>
        /// <param name="model">The model.</param>
        /// <param name="rootElement">The element to bind to.</param>
        public static void ApplyBindings(object model, Element rootElement) {
        }

        /// <summary>
        /// Set up bindings on a single node without binding any of its descendents.
        /// </summary>
        /// <param name="node">The node to bind to.</param>
        /// <param name="bindings">An optional dictionary of bindings, pass null to let Knockout gather them from the element.</param>
        /// <param name="viewModel">The view model instance.</param>
        /// <param name="bindingAttributeName">The name of the attribute which has the binding definitions.</param>
        public static void ApplyBindingsToNode(Element node, Dictionary bindings, object viewModel, string bindingAttributeName) {
        }

        /// <summary>
        /// Set up bindings on a single node without binding any of its descendents.
        /// </summary>
        /// <param name="node">The node to bind to.</param>
        /// <param name="bindings">An optional dictionary of bindings, pass null to let Knockout gather them from the element.</param>
        /// <param name="viewModel">The view model instance.</param>
        public static void ApplyBindingsToNode(Element node, Dictionary bindings, object viewModel) {
        }

        /// <summary>
        /// Creates an observable with a value computed from one or more other values.
        /// </summary>
<<<<<<< HEAD
        /// <typeparam name="T">The type of the observable value.</typeparam>
=======
>>>>>>> 9b8c9e75
        /// <param name="function">A function to compute the value.</param>
        /// <returns>A new dependent observable instance.</returns>
        /// <typeparam name="T">The type of the observable value/</typeparam>
        public static DependentObservable<T> DependentObservable<T>(Func<T> function) {
            return null;
        }

        /// <summary>
        /// Creates an observable with a value computed from one or more other values.
        /// </summary>
        /// <typeparam name="T">The type of the observable value.</typeparam>
        /// <param name="options">Options for the dependent observable.</param>
        public static DependentObservable<T> DependentObservable<T>(DependentObservableOptions<T> options) {
            return null;
        }

        /// <summary>
        /// Creates an observable value.
        /// </summary>
        /// <typeparam name="T">The type of the observable.</typeparam>
        /// <returns>A new observable value instance.</returns>
        public static Observable<T> Observable<T>() {
            return null;
        }

        /// <summary>
        /// Creates an observable with an initial value.
        /// </summary>
        /// <typeparam name="T">The type of the observable.</typeparam>
        /// <param name="initialValue">The initial value.</param>
        /// <returns>A new observable value instance.</returns>
        public static Observable<T> Observable<T>(T initialValue) {
            return null;
        }

        /// <summary>
        /// Creates an empty observable array.
        /// </summary>
        /// <returns>A new observable array.</returns>
        /// <typeparam name="T">The type of items in the array.</typeparam>
        public static ObservableArray<T> ObservableArray<T>() {
            return null;
        }

        /// <summary>
        /// Creates an observable array with some initial items.
        /// </summary>
        /// <param name="initialItems">A sequence of initial items.</param>
        /// <returns>A new observable array.</returns>
        /// <typeparam name="T">The type of items in the array.</typeparam>
        public static ObservableArray<T> ObservableArray<T>(IEnumerable<T> initialItems) {
            return null;
        }

        /// <summary>
        /// Returns true if the value is an observable, false otherwise.
        /// </summary>
        /// <param name="value">The value to check.</param>
        public static bool IsObservable(object value) {
            return false;
        }

        /// <summary>
        /// If the provided value is an observable, return its value, otherwise just pass it through.
        /// </summary>
        /// <param name="value">The value to unwrap.</param>
        [ScriptAlias("ko.utils.unwrapObservable")]
        public static T UnwrapObservable<T>(object value) {
            return default(T);
        }
    }
}<|MERGE_RESOLUTION|>--- conflicted
+++ resolved
@@ -80,13 +80,9 @@
         /// <summary>
         /// Creates an observable with a value computed from one or more other values.
         /// </summary>
-<<<<<<< HEAD
         /// <typeparam name="T">The type of the observable value.</typeparam>
-=======
->>>>>>> 9b8c9e75
         /// <param name="function">A function to compute the value.</param>
         /// <returns>A new dependent observable instance.</returns>
-        /// <typeparam name="T">The type of the observable value/</typeparam>
         public static DependentObservable<T> DependentObservable<T>(Func<T> function) {
             return null;
         }
