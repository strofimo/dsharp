--- conflicted
+++ resolved
@@ -14,24 +14,15 @@
     /// <summary>
     /// Provides Knockout functionality.
     /// </summary>
-<<<<<<< HEAD
     [ScriptImport]
     [ScriptIgnoreNamespace]
-=======
-    [Imported]
-    [IgnoreNamespace]
->>>>>>> d96257b6
     [ScriptName("ko")]
     public static class Knockout {
 
         /// <summary>
         /// Provides access to the currently registered binding handlers.
         /// </summary>
-<<<<<<< HEAD
         [ScriptProperty]
-=======
-        [IntrinsicProperty]
->>>>>>> d96257b6
         public static Dictionary<string, BindingHandler> BindingHandlers {
             get {
                 return null;
@@ -42,11 +33,7 @@
         /// Gets the mapping plugin which allows converting models to plain
         /// objects and JSON and vice-versa.
         /// </summary>
-<<<<<<< HEAD
         [ScriptProperty]
-=======
-        [IntrinsicProperty]
->>>>>>> d96257b6
         public static KnockoutMapping Mapping {
             get {
                 return null;
@@ -58,11 +45,7 @@
         /// </summary>
         /// <returns>The object represented by 'this' within a handler.</returns>
         [ScriptAlias("this")]
-<<<<<<< HEAD
         [ScriptProperty]
-=======
-        [IntrinsicProperty]
->>>>>>> d96257b6
         public static object Model {
             get {
                 return null;
@@ -114,8 +97,6 @@
         }
 
         /// <summary>
-<<<<<<< HEAD
-=======
         /// Removes all bindings from an Html Element.
         /// </summary>
         /// <param name="rootElement">The root node to clear all bindings from.</param>
@@ -123,7 +104,6 @@
         }
 
         /// <summary>
->>>>>>> d96257b6
         /// Returns the entire binding context associated with the DOM element
         /// </summary>
         /// <param name="node"></param>
